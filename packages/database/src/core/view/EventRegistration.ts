--- conflicted
+++ resolved
@@ -13,308 +13,4 @@
  * WITHOUT WARRANTIES OR CONDITIONS OF ANY KIND, either express or implied.
  * See the License for the specific language governing permissions and
  * limitations under the License.
- */
-
-<<<<<<< HEAD
-import { DataSnapshot as ExpDataSnapshot } from '../../exp/DataSnapshot';
-import { Reference as ExpReference } from '../../exp/Reference';
-import { DataEvent, CancelEvent, Event, EventType } from './Event';
-=======
->>>>>>> 72b1096d
-import { contains, assert } from '@firebase/util';
-
-import { DataSnapshot } from '../../api/DataSnapshot';
-import { Query } from '../../api/Query';
-import { Path } from '../util/Path';
-
-import { Change } from './Change';
-<<<<<<< HEAD
-import { Query, SnapshotCallback } from '../../api/Query';
-import { DataSnapshot } from '../../api/DataSnapshot';
-
-/**
- * A wrapper class that converts events from the database@exp SDK to the legacy
- * Database SDK. Events are not converted directly as event registration relies
- * on reference comparison of the original user callback (see `matches()`).
- */
-export class ExpSnapshotCallback {
-  constructor(private readonly _userCallback: SnapshotCallback) {}
-
-  callback(
-    thisArg: unknown,
-    expDataSnapshot: ExpDataSnapshot,
-    previousChildName?: string | null
-  ): unknown {
-    return this._userCallback.call(
-      thisArg,
-      new DataSnapshot(expDataSnapshot),
-      previousChildName
-    );
-  }
-
-  matches(exp: ExpSnapshotCallback): boolean {
-    return this._userCallback === exp._userCallback;
-  }
-}
-=======
-import { DataEvent, CancelEvent, Event, EventType } from './Event';
->>>>>>> 72b1096d
-
-/**
- * An EventRegistration is basically an event type ('value', 'child_added', etc.) and a callback
- * to be notified of that type of event.
- *
- * That said, it can also contain a cancel callback to be notified if the event is canceled.  And
- * currently, this code is organized around the idea that you would register multiple child_ callbacks
- * together, as a single EventRegistration.  Though currently we don't do that.
- */
-export interface EventRegistration {
-  /**
-   * True if this container has a callback to trigger for this event type
-   */
-  respondsTo(eventType: string): boolean;
-
-  createEvent(change: Change, query: Query): Event;
-
-  /**
-   * Given event data, return a function to trigger the user's callback
-   */
-  getEventRunner(eventData: Event): () => void;
-
-  createCancelEvent(error: Error, path: Path): CancelEvent | null;
-
-  matches(other: EventRegistration): boolean;
-
-  /**
-   * False basically means this is a "dummy" callback container being used as a sentinel
-   * to remove all callback containers of a particular type.  (e.g. if the user does
-   * ref.off('value') without specifying a specific callback).
-   *
-   * (TODO: Rework this, since it's hacky)
-   *
-   */
-  hasAnyCallback(): boolean;
-}
-
-/**
- * Represents registration for 'value' events.
- */
-export class ValueEventRegistration implements EventRegistration {
-  constructor(
-    private callback_: ExpSnapshotCallback | null,
-    private cancelCallback_: ((e: Error) => void) | null,
-    private context_: {} | null
-  ) {}
-
-  /**
-   * @inheritDoc
-   */
-  respondsTo(eventType: string): boolean {
-    return eventType === 'value';
-  }
-
-  /**
-   * @inheritDoc
-   */
-  createEvent(change: Change, query: Query): DataEvent {
-    const index = query.getQueryParams().getIndex();
-    return new DataEvent(
-      'value',
-      this,
-      new ExpDataSnapshot(
-        change.snapshotNode,
-        new ExpReference(query.getRef().repo, query.getRef().path),
-        index
-      )
-    );
-  }
-
-  /**
-   * @inheritDoc
-   */
-  getEventRunner(eventData: CancelEvent | DataEvent): () => void {
-    const ctx = this.context_;
-    if (eventData.getEventType() === 'cancel') {
-      assert(
-        this.cancelCallback_,
-        'Raising a cancel event on a listener with no cancel callback'
-      );
-      const cancelCB = this.cancelCallback_;
-      return function () {
-        // We know that error exists, we checked above that this is a cancel event
-        cancelCB.call(ctx, (eventData as CancelEvent).error);
-      };
-    } else {
-      const cb = this.callback_;
-      return function () {
-        cb.callback(ctx, (eventData as DataEvent).snapshot);
-      };
-    }
-  }
-
-  /**
-   * @inheritDoc
-   */
-  createCancelEvent(error: Error, path: Path): CancelEvent | null {
-    if (this.cancelCallback_) {
-      return new CancelEvent(this, error, path);
-    } else {
-      return null;
-    }
-  }
-
-  /**
-   * @inheritDoc
-   */
-  matches(other: EventRegistration): boolean {
-    if (!(other instanceof ValueEventRegistration)) {
-      return false;
-    } else if (!other.callback_ || !this.callback_) {
-      // If no callback specified, we consider it to match any callback.
-      return true;
-    } else {
-      return (
-        other.callback_.matches(this.callback_) &&
-        other.context_ === this.context_
-      );
-    }
-  }
-
-  /**
-   * @inheritDoc
-   */
-  hasAnyCallback(): boolean {
-    return this.callback_ !== null;
-  }
-}
-
-/**
- * Represents the registration of 1 or more child_xxx events.
- *
- * Currently, it is always exactly 1 child_xxx event, but the idea is we might let you
- * register a group of callbacks together in the future.
- */
-export class ChildEventRegistration implements EventRegistration {
-  constructor(
-    private callbacks_: {
-      [child: string]: ExpSnapshotCallback;
-    } | null,
-    private cancelCallback_: ((e: Error) => void) | null,
-    private context_?: {}
-  ) {}
-
-  /**
-   * @inheritDoc
-   */
-  respondsTo(eventType: string): boolean {
-    let eventToCheck =
-      eventType === 'children_added' ? 'child_added' : eventType;
-    eventToCheck =
-      eventToCheck === 'children_removed' ? 'child_removed' : eventToCheck;
-    return contains(this.callbacks_, eventToCheck);
-  }
-
-  /**
-   * @inheritDoc
-   */
-  createCancelEvent(error: Error, path: Path): CancelEvent | null {
-    if (this.cancelCallback_) {
-      return new CancelEvent(this, error, path);
-    } else {
-      return null;
-    }
-  }
-
-  /**
-   * @inheritDoc
-   */
-  createEvent(change: Change, query: Query): DataEvent {
-    assert(change.childName != null, 'Child events should have a childName.');
-    const ref = query.getRef().child(change.childName);
-    const index = query.getQueryParams().getIndex();
-    return new DataEvent(
-      change.type as EventType,
-      this,
-      new ExpDataSnapshot(
-        change.snapshotNode,
-        new ExpReference(ref.repo, ref.path),
-        index
-      ),
-      change.prevName
-    );
-  }
-
-  /**
-   * @inheritDoc
-   */
-  getEventRunner(eventData: CancelEvent | DataEvent): () => void {
-    const ctx = this.context_;
-    if (eventData.getEventType() === 'cancel') {
-      assert(
-        this.cancelCallback_,
-        'Raising a cancel event on a listener with no cancel callback'
-      );
-      const cancelCB = this.cancelCallback_;
-      return function () {
-        // We know that error exists, we checked above that this is a cancel event
-        cancelCB.call(ctx, (eventData as CancelEvent).error);
-      };
-    } else {
-      const cb = this.callbacks_[(eventData as DataEvent).eventType];
-      return function () {
-        cb.callback(
-          ctx,
-          (eventData as DataEvent).snapshot,
-          (eventData as DataEvent).prevName
-        );
-      };
-    }
-  }
-
-  /**
-   * @inheritDoc
-   */
-  matches(other: EventRegistration): boolean {
-    if (other instanceof ChildEventRegistration) {
-      if (!this.callbacks_ || !other.callbacks_) {
-        return true;
-      } else if (this.context_ === other.context_) {
-        const otherKeys = Object.keys(other.callbacks_);
-        const thisKeys = Object.keys(this.callbacks_);
-        const otherCount = otherKeys.length;
-        const thisCount = thisKeys.length;
-        if (otherCount === thisCount) {
-          // If count is 1, do an exact match on eventType, if either is defined but null, it's a match.
-          // If event types don't match, not a match
-          // If count is not 1, exact match across all
-
-          if (otherCount === 1) {
-            const otherKey = otherKeys[0];
-            const thisKey = thisKeys[0];
-            return (
-              thisKey === otherKey &&
-              (!other.callbacks_[otherKey] ||
-                !this.callbacks_[thisKey] ||
-                other.callbacks_[otherKey].matches(this.callbacks_[thisKey]))
-            );
-          } else {
-            // Exact match on each key.
-            return thisKeys.every(
-              eventType =>
-                other.callbacks_[eventType] === this.callbacks_[eventType]
-            );
-          }
-        }
-      }
-    }
-
-    return false;
-  }
-
-  /**
-   * @inheritDoc
-   */
-  hasAnyCallback(): boolean {
-    return this.callbacks_ !== null;
-  }
-}+ */