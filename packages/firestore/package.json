{
  "name": "@firebase/firestore",
  "version": "1.15.0",
  "engines": {
    "node": "^8.13.0 || >=10.10.0"
  },
  "description": "The Cloud Firestore component of the Firebase JS SDK.",
  "author": "Firebase <firebase-support@google.com> (https://firebase.google.com/)",
  "scripts": {
    "prebuild": "tsc -m es2015 --moduleResolution node scripts/*.ts ",
    "prebuild:release": "yarn prebuild",
    "build": "rollup -c rollup.config.es2017.js && rollup -c rollup.config.es5.js && yarn build:lite",
<<<<<<< HEAD
    "build:release":  "rollup -c rollup.config.es2017.js && rollup -c rollup.config.es5.js",
=======
    "build:release": "rollup -c rollup.config.es2017.js && rollup -c rollup.config.es5.js",
>>>>>>> 0fac7bdc
    "build:deps": "lerna run --scope @firebase/'{app,firestore}' --include-dependencies build",
    "build:console": "node tools/console.build.js",
    "build:exp": "rollup -c rollup.config.exp.js",
    "build:lite": "rollup -c rollup.config.lite.js",
    "predev": "yarn prebuild",
    "dev": "rollup -c -w",
    "lint": "eslint -c .eslintrc.js '**/*.ts' --ignore-path '../../.gitignore'",
    "lint:fix": "eslint --fix -c .eslintrc.js '**/*.ts' --ignore-path '../../.gitignore'",
    "prettier": "prettier --write '*.ts' '*.js' 'exp/**/*.ts' 'src/**/*.js' 'test/**/*.js' 'src/**/*.ts' 'test/**/*.ts'",
    "pregendeps:exp": "yarn build:exp",
    "gendeps:exp": "../../scripts/exp/extract-deps.sh --types ./exp/index.d.ts --bundle ./dist/exp/index.js --output ./exp/test/deps/dependencies.json",
    "pretest:exp": "yarn build:exp",
    "test:exp": "TS_NODE_CACHE=NO TS_NODE_COMPILER_OPTIONS='{\"module\":\"commonjs\"}' nyc --reporter lcovonly -- mocha 'exp/test/**/*.test.ts' --file exp/index.node.ts --config ../../config/mocharc.node.js",
    "test": "run-s lint test:all",
    "test:ci": "node ../../scripts/run_tests_in_ci.js",
    "test:all": "run-p test:browser test:travis test:minified",
    "test:browser": "karma start --single-run",
    "test:browser:debug": "karma start --browsers=Chrome --auto-watch",
    "test:node": "FIRESTORE_EMULATOR_PORT=8080 FIRESTORE_EMULATOR_PROJECT_ID=test-emulator TS_NODE_CACHE=NO TS_NODE_COMPILER_OPTIONS='{\"module\":\"commonjs\"}' nyc --reporter lcovonly -- mocha 'test/{,!(browser)/**/}*.test.ts' --file index.node.ts --config ../../config/mocharc.node.js",
    "test:node:prod": "TS_NODE_CACHE=NO TS_NODE_COMPILER_OPTIONS='{\"module\":\"commonjs\"}' nyc --reporter lcovonly -- mocha 'test/{,!(browser)/**/}*.test.ts' --file index.node.ts --config ../../config/mocharc.node.js",
    "test:node:persistence": "FIRESTORE_EMULATOR_PORT=8080 FIRESTORE_EMULATOR_PROJECT_ID=test-emulator USE_MOCK_PERSISTENCE=YES TS_NODE_CACHE=NO TS_NODE_COMPILER_OPTIONS='{\"module\":\"commonjs\"}' nyc --reporter lcovonly -- mocha 'test/{,!(browser)/**/}*.test.ts' --require ts-node/register --require index.node.ts --require test/util/node_persistence.ts --config ../../config/mocharc.node.js",
    "test:node:persistence:prod": "USE_MOCK_PERSISTENCE=YES TS_NODE_CACHE=NO TS_NODE_COMPILER_OPTIONS='{\"module\":\"commonjs\"}' nyc --reporter lcovonly -- mocha 'test/{,!(browser)/**/}*.test.ts' --require ts-node/register --require index.node.ts --require test/util/node_persistence.ts --config ../../config/mocharc.node.js",
    "test:travis": "ts-node --compiler-options='{\"module\":\"commonjs\"}' ../../scripts/emulator-testing/firestore-test-runner.ts",
    "test:minified": "(cd ../../integration/firestore ; yarn test)",
    "pretest:lite": "yarn build:lite",
<<<<<<< HEAD
    "test:lite":  "TS_NODE_CACHE=NO TS_NODE_COMPILER_OPTIONS='{\"module\":\"commonjs\"}' nyc --reporter lcovonly -- mocha 'lite/test/**/*.test.ts' --file lite/index.node.ts --config ../../config/mocharc.node.js",
=======
    "test:lite": "TS_NODE_CACHE=NO TS_NODE_COMPILER_OPTIONS='{\"module\":\"commonjs\"}' nyc --reporter lcovonly -- mocha 'lite/test/**/*.test.ts' --file lite/index.node.ts --config ../../config/mocharc.node.js",
>>>>>>> 0fac7bdc
    "prepare": "yarn build:release"
  },
  "main": "dist/index.node.cjs.js",
  "main-esm2017": "dist/index.node.esm2017.js",
  "browser": "dist/index.cjs.js",
  "module": "dist/index.esm.js",
  "esm2017": "dist/index.esm2017.js",
  "exp": "dist/exp/index.js",
  "license": "Apache-2.0",
  "files": [
    "dist",
    "memory/package.json"
  ],
  "dependencies": {
    "@firebase/component": "0.1.13",
    "@firebase/firestore-types": "1.11.0",
    "@firebase/logger": "0.2.5",
    "@firebase/util": "0.2.48",
    "@firebase/webchannel-wrapper": "0.2.41",
    "@grpc/grpc-js": "0.8.1",
    "@grpc/proto-loader": "^0.5.0",
    "tslib": "1.11.1"
  },
  "peerDependencies": {
    "@firebase/app": "0.x",
    "@firebase/app-types": "0.x"
  },
  "devDependencies": {
    "@firebase/app-exp": "0.x",
    "@firebase/app-types-exp": "0.x",
    "@types/json-stable-stringify": "1.0.32",
    "json-stable-stringify": "1.0.1",
    "protobufjs": "6.9.0",
    "rollup": "2.7.6",
    "rollup-plugin-copy-assets": "1.1.0",
    "rollup-plugin-json": "4.0.0",
    "rollup-plugin-node-resolve": "5.2.0",
    "rollup-plugin-replace": "2.2.0",
    "rollup-plugin-sourcemaps": "0.6.1",
    "rollup-plugin-terser": "5.3.0",
    "rollup-plugin-typescript2": "0.27.0",
    "ts-node": "8.10.1",
    "typescript": "3.8.3"
  },
  "repository": {
    "directory": "packages/firestore",
    "type": "git",
    "url": "https://github.com/firebase/firebase-js-sdk.git"
  },
  "bugs": {
    "url": "https://github.com/firebase/firebase-js-sdk/issues"
  },
  "typings": "dist/index.d.ts",
  "nyc": {
    "extension": [
      ".ts"
    ],
    "reportDir": "./coverage/node"
  }
}<|MERGE_RESOLUTION|>--- conflicted
+++ resolved
@@ -10,11 +10,7 @@
     "prebuild": "tsc -m es2015 --moduleResolution node scripts/*.ts ",
     "prebuild:release": "yarn prebuild",
     "build": "rollup -c rollup.config.es2017.js && rollup -c rollup.config.es5.js && yarn build:lite",
-<<<<<<< HEAD
-    "build:release":  "rollup -c rollup.config.es2017.js && rollup -c rollup.config.es5.js",
-=======
     "build:release": "rollup -c rollup.config.es2017.js && rollup -c rollup.config.es5.js",
->>>>>>> 0fac7bdc
     "build:deps": "lerna run --scope @firebase/'{app,firestore}' --include-dependencies build",
     "build:console": "node tools/console.build.js",
     "build:exp": "rollup -c rollup.config.exp.js",
@@ -40,11 +36,7 @@
     "test:travis": "ts-node --compiler-options='{\"module\":\"commonjs\"}' ../../scripts/emulator-testing/firestore-test-runner.ts",
     "test:minified": "(cd ../../integration/firestore ; yarn test)",
     "pretest:lite": "yarn build:lite",
-<<<<<<< HEAD
-    "test:lite":  "TS_NODE_CACHE=NO TS_NODE_COMPILER_OPTIONS='{\"module\":\"commonjs\"}' nyc --reporter lcovonly -- mocha 'lite/test/**/*.test.ts' --file lite/index.node.ts --config ../../config/mocharc.node.js",
-=======
     "test:lite": "TS_NODE_CACHE=NO TS_NODE_COMPILER_OPTIONS='{\"module\":\"commonjs\"}' nyc --reporter lcovonly -- mocha 'lite/test/**/*.test.ts' --file lite/index.node.ts --config ../../config/mocharc.node.js",
->>>>>>> 0fac7bdc
     "prepare": "yarn build:release"
   },
   "main": "dist/index.node.cjs.js",
