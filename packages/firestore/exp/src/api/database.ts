/**
 * @license
 * Copyright 2020 Google LLC
 *
 * Licensed under the Apache License, Version 2.0 (the "License");
 * you may not use this file except in compliance with the License.
 * You may obtain a copy of the License at
 *
 *   http://www.apache.org/licenses/LICENSE-2.0
 *
 * Unless required by applicable law or agreed to in writing, software
 * distributed under the License is distributed on an "AS IS" BASIS,
 * WITHOUT WARRANTIES OR CONDITIONS OF ANY KIND, either express or implied.
 * See the License for the specific language governing permissions and
 * limitations under the License.
 */

import { _getProvider, _removeServiceInstance } from '@firebase/app-exp';
import { _FirebaseService, FirebaseApp } from '@firebase/app-types-exp';
import { Provider } from '@firebase/component';

import { FirebaseAuthInternalName } from '@firebase/auth-interop-types';
<<<<<<< HEAD
import {
  enqueueLoadBundle,
  enqueueNetworkEnabled,
  enqueueWaitForPendingWrites,
  MAX_CONCURRENT_LIMBO_RESOLUTIONS
} from '../../../src/core/firestore_client';
=======
import { MAX_CONCURRENT_LIMBO_RESOLUTIONS } from '../../../src/core/firestore_client';
>>>>>>> 2be43ead
import {
  AsyncQueue,
  wrapInUserErrorIfRecoverable
} from '../../../src/util/async_queue';
import {
  ComponentConfiguration,
  IndexedDbOfflineComponentProvider,
  MultiTabOfflineComponentProvider,
  OnlineComponentProvider
} from '../../../src/core/component_provider';
import {
  FirebaseFirestore as LiteFirestore,
  Settings as LiteSettings
} from '../../../lite/src/api/database';
import { Code, FirestoreError } from '../../../src/util/error';
import { Deferred } from '../../../src/util/promise';
import { LruParams } from '../../../src/local/lru_garbage_collector';
import { CACHE_SIZE_UNLIMITED } from '../../../src/api/database';
import {
  indexedDbClearPersistence,
  indexedDbStoragePrefix
} from '../../../src/local/indexeddb_persistence';
import { LoadBundleTask } from '../../../src/api/bundle';
import {
  getLocalStore,
  getPersistence,
  getRemoteStore,
  getSyncEngine,
  removeComponents,
  setOfflineComponentProvider,
  setOnlineComponentProvider
} from './components';
import { DEFAULT_HOST, DEFAULT_SSL } from '../../../lite/src/api/components';
import { DatabaseInfo } from '../../../src/core/database_info';
import { AutoId } from '../../../src/util/misc';
import { User } from '../../../src/auth/user';
import { CredentialChangeListener } from '../../../src/api/credentials';
import { logDebug } from '../../../src/util/log';
<<<<<<< HEAD
import { getNamedQuery } from '../../../src/local/local_store';
=======
import { registerPendingWritesCallback } from '../../../src/core/sync_engine';
import {
  remoteStoreDisableNetwork,
  remoteStoreEnableNetwork
} from '../../../src/remote/remote_store';
import { PersistenceSettings } from '../../../exp-types';
>>>>>>> 2be43ead

const LOG_TAG = 'Firestore';

export interface Settings extends LiteSettings {
  cacheSizeBytes?: number;
}

/**
 * The Cloud Firestore service interface.
 *
 * Do not call this constructor directly. Instead, use {@link getFirestore()}.
 */
export class FirebaseFirestore
  extends LiteFirestore
  implements _FirebaseService {
  readonly _queue = new AsyncQueue();
  readonly _persistenceKey: string;
  readonly _clientId = AutoId.newId();

  private readonly _receivedInitialUser = new Deferred<void>();
  private _user = User.UNAUTHENTICATED;
  private _credentialListener: CredentialChangeListener = () => {};

  // We override the Settings property of the Lite SDK since the full Firestore
  // SDK supports more settings.
  protected _settings?: Settings;

  constructor(
    app: FirebaseApp,
    authProvider: Provider<FirebaseAuthInternalName>
  ) {
    super(app, authProvider);
    this._persistenceKey = app.name;
    this._credentials.setChangeListener(user => {
      this._user = user;
      this._receivedInitialUser.resolve();
    });
  }

  _setCredentialChangeListener(
    credentialListener: CredentialChangeListener
  ): void {
    logDebug(LOG_TAG, 'Registering credential change listener');
    this._credentialListener = credentialListener;
    // eslint-disable-next-line @typescript-eslint/no-floating-promises
    this._receivedInitialUser.promise.then(() =>
      this._credentialListener(this._user)
    );
  }

  async _getConfiguration(): Promise<ComponentConfiguration> {
    const settings = this._getSettings();
    await this._receivedInitialUser.promise;
    const databaseInfo = new DatabaseInfo(
      this._databaseId,
      this._persistenceKey,
      settings.host ?? DEFAULT_HOST,
      settings.ssl ?? DEFAULT_SSL,
      /* forceLongPolling= */ false
    );
    return {
      asyncQueue: this._queue,
      databaseInfo,
      clientId: this._clientId,
      credentials: this._credentials,
      initialUser: this._user,
      maxConcurrentLimboResolutions: MAX_CONCURRENT_LIMBO_RESOLUTIONS,
      // Note: This will be overwritten if IndexedDB persistence is enabled.
      persistenceSettings: { durable: false }
    };
  }

  _getSettings(): Settings {
    return super._getSettings();
  }

  _terminate(): Promise<void> {
    this._queue.enterRestrictedMode();
    const deferred = new Deferred();
    this._queue.enqueueAndForgetEvenWhileRestricted(async () => {
      try {
        await super._terminate();
        await removeComponents(this);

        // `removeChangeListener` must be called after shutting down the
        // RemoteStore as it will prevent the RemoteStore from retrieving
        // auth tokens.
        this._credentials.removeChangeListener();

        deferred.resolve();
      } catch (e) {
        const firestoreError = wrapInUserErrorIfRecoverable(
          e,
          `Failed to shutdown persistence`
        );
        deferred.reject(firestoreError);
      }
    });
    return deferred.promise;
  }

  _verifyNotTerminated(): void {
    if (this._terminated) {
      throw new FirestoreError(
        Code.FAILED_PRECONDITION,
        'The client has already been terminated.'
      );
    }
  }
}

/**
 * Initializes a new instance of Cloud Firestore with the provided settings.
 * Can only be called before any other function, including
 * {@link getFirestore()}. If the custom settings are empty, this function is
 * equivalent to calling {@link getFirestore()}.
 *
 * @param app The {@link FirebaseApp} with which the `Firestore` instance will
 * be associated.
 * @param settings A settings object to configure the `Firestore` instance.
 * @return A newly initialized `Firestore` instance.
 */
export function initializeFirestore(
  app: FirebaseApp,
  settings: Settings
): FirebaseFirestore {
  const firestore = _getProvider(
    app,
    'firestore-exp'
  ).getImmediate() as FirebaseFirestore;

  if (
    settings.cacheSizeBytes !== undefined &&
    settings.cacheSizeBytes !== CACHE_SIZE_UNLIMITED &&
    settings.cacheSizeBytes < LruParams.MINIMUM_CACHE_SIZE_BYTES
  ) {
    throw new FirestoreError(
      Code.INVALID_ARGUMENT,
      `cacheSizeBytes must be at least ${LruParams.MINIMUM_CACHE_SIZE_BYTES}`
    );
  }

  firestore._configureClient(settings);
  return firestore;
}

/**
 * Returns the existing instance of Firestore that is associated with the
 * provided {@link FirebaseApp}. If no instance exists, initializes a new
 * instance with default settings.
 *
 * @param app The {@link FirebaseApp} instance that the returned Firestore
 * instance is associated with.
 * @return The `Firestore` instance of the provided app.
 */
export function getFirestore(app: FirebaseApp): FirebaseFirestore {
  return _getProvider(app, 'firestore-exp').getImmediate() as FirebaseFirestore;
}

/**
 * Attempts to enable persistent storage, if possible.
 *
 * Must be called before any other functions (other than
 * {@link initializeFirestore()}, {@link getFirestore()} or
 * {@link clearIndexedDbPersistence()}.
 *
 * If this fails, `enableIndexedDbPersistence()` will reject the promise it
 * returns. Note that even after this failure, the `Firestore` instance will
 * remain usable, however offline persistence will be disabled.
 *
 * There are several reasons why this can fail, which can be identified by
 * the `code` on the error.
 *
 *   * failed-precondition: The app is already open in another browser tab.
 *   * unimplemented: The browser is incompatible with the offline
 *     persistence implementation.
 *
 * @param firestore The `Firestore` instance to enable persistence for.
 * @param persistenceSettings Optional settings object to configure persistence.
 * @return A promise that represents successfully enabling persistent storage.
 */
export function enableIndexedDbPersistence(
  firestore: FirebaseFirestore,
  persistenceSettings?: PersistenceSettings
): Promise<void> {
  verifyNotInitialized(firestore);

  // `_getSettings()` freezes the client settings and prevents further changes
  // to the components (as `verifyNotInitialized()` would fail). Components can
  // then be accessed via `getOfflineComponentProvider()` and
  // `getOnlineComponentProvider()`
  const settings = firestore._getSettings();

  const onlineComponentProvider = new OnlineComponentProvider();
  const offlineComponentProvider = new IndexedDbOfflineComponentProvider(
    onlineComponentProvider
  );

  return firestore._queue.enqueue(async () => {
    await setOfflineComponentProvider(
      firestore,
      {
        durable: true,
        synchronizeTabs: false,
        cacheSizeBytes:
          settings.cacheSizeBytes || LruParams.DEFAULT_CACHE_SIZE_BYTES,
        forceOwningTab: !!persistenceSettings?.forceOwnership
      },
      offlineComponentProvider
    );
    await setOnlineComponentProvider(firestore, onlineComponentProvider);
  });
}

/**
 * Attempts to enable multi-tab persistent storage, if possible. If enabled
 * across all tabs, all operations share access to local persistence, including
 * shared execution of queries and latency-compensated local document updates
 * across all connected instances.
 *
 * If this fails, `enableMultiTabIndexedDbPersistence()` will reject the promise
 * it returns. Note that even after this failure, the `Firestore` instance will
 * remain usable, however offline persistence will be disabled.
 *
 * There are several reasons why this can fail, which can be identified by
 * the `code` on the error.
 *
 *   * failed-precondition: The app is already open in another browser tab and
 *     multi-tab is not enabled.
 *   * unimplemented: The browser is incompatible with the offline
 *     persistence implementation.
 *
 * @param firestore The `Firestore` instance to enable persistence for.
 * @return A promise that represents successfully enabling persistent
 * storage.
 */
export function enableMultiTabIndexedDbPersistence(
  firestore: FirebaseFirestore
): Promise<void> {
  verifyNotInitialized(firestore);

  // `_getSettings()` freezes the client settings and prevents further changes
  // to the components (as `verifyNotInitialized()` would fail). Components can
  // then be accessed via `getOfflineComponentProvider()` and
  // `getOnlineComponentProvider()`
  const settings = firestore._getSettings();

  const onlineComponentProvider = new OnlineComponentProvider();
  const offlineComponentProvider = new MultiTabOfflineComponentProvider(
    onlineComponentProvider
  );
  return firestore._queue.enqueue(async () => {
    await setOfflineComponentProvider(
      firestore,
      {
        durable: true,
        synchronizeTabs: true,
        cacheSizeBytes:
          settings.cacheSizeBytes || LruParams.DEFAULT_CACHE_SIZE_BYTES,
        forceOwningTab: false
      },
      offlineComponentProvider
    );
    await setOnlineComponentProvider(firestore, onlineComponentProvider);
  });
}

/**
 * Clears the persistent storage. This includes pending writes and cached
 * documents.
 *
 * Must be called while the `Firestore` instance is not started (after the app is
 * terminated or when the app is first initialized). On startup, this function
 * must be called before other functions (other than {@link
 * initializeFirestore()} or {@link getFirestore()})). If the `Firestore`
 * instance is still running, the promise will be rejected with the error code
 * of `failed-precondition`.
 *
 * Note: `clearIndexedDbPersistence()` is primarily intended to help write
 * reliable tests that use Cloud Firestore. It uses an efficient mechanism for
 * dropping existing data but does not attempt to securely overwrite or
 * otherwise make cached data unrecoverable. For applications that are sensitive
 * to the disclosure of cached data in between user sessions, we strongly
 * recommend not enabling persistence at all.
 *
 * @param firestore The `Firestore` instance to clear persistence for.
 * @return A promise that is resolved when the persistent storage is
 * cleared. Otherwise, the promise is rejected with an error.
 */
export function clearIndexedDbPersistence(
  firestore: FirebaseFirestore
): Promise<void> {
  if (firestore._initialized && !firestore._terminated) {
    throw new FirestoreError(
      Code.FAILED_PRECONDITION,
      'Persistence can only be cleared before a Firestore instance is ' +
        'initialized or after it is terminated.'
    );
  }

  const deferred = new Deferred<void>();
  firestore._queue.enqueueAndForgetEvenWhileRestricted(async () => {
    try {
      await indexedDbClearPersistence(
        indexedDbStoragePrefix(firestore._databaseId, firestore._persistenceKey)
      );
      deferred.resolve();
    } catch (e) {
      deferred.reject(e);
    }
  });
  return deferred.promise;
}

/**
 * Waits until all currently pending writes for the active user have been
 * acknowledged by the backend.
 *
 * The returned Promise resolves immediately if there are no outstanding writes.
 * Otherwise, the Promise waits for all previously issued writes (including
 * those written in a previous app session), but it does not wait for writes
 * that were added after the function is called. If you want to wait for
 * additional writes, call `waitForPendingWrites()` again.
 *
 * Any outstanding `waitForPendingWrites()` Promises are rejected during user
 * changes.
 *
 * @return A Promise which resolves when all currently pending writes have been
 * acknowledged by the backend.
 */
export function waitForPendingWrites(
  firestore: FirebaseFirestore
): Promise<void> {
  firestore._verifyNotTerminated();

  const deferred = new Deferred<void>();
  firestore._queue.enqueueAndForget(async () => {
    const syncEngine = await getSyncEngine(firestore);
    return registerPendingWritesCallback(syncEngine, deferred);
  });
  return deferred.promise;
}

/**
 * Re-enables use of the network for this Firestore instance after a prior
 * call to {@link disableNetwork()}.
 *
 * @return A promise that is resolved once the network has been enabled.
 */
export function enableNetwork(firestore: FirebaseFirestore): Promise<void> {
  firestore._verifyNotTerminated();

  return firestore._queue.enqueue(async () => {
    const remoteStore = await getRemoteStore(firestore);
    const persistence = await getPersistence(firestore);
    persistence.setNetworkEnabled(true);
    return remoteStoreEnableNetwork(remoteStore);
  });
}

/**
 * Disables network usage for this instance. It can be re-enabled via {@link
 * enableNetwork()}. While the network is disabled, any snapshot listeners,
 * `getDoc()` or `getDocs()` calls will return results from cache, and any write
 * operations will be queued until the network is restored.
 *
 * @return A promise that is resolved once the network has been disabled.
 */
export function disableNetwork(firestore: FirebaseFirestore): Promise<void> {
  firestore._verifyNotTerminated();

  return firestore._queue.enqueue(async () => {
    const remoteStore = await getRemoteStore(firestore);
    const persistence = await getPersistence(firestore);
    persistence.setNetworkEnabled(false);
    return remoteStoreDisableNetwork(remoteStore);
  });
}

/**
 * Terminates the provided Firestore instance.
 *
 * After calling `terminate()` only the `clearIndexedDbPersistence()` function
 * may be used. Any other function will throw a `FirestoreError`.
 *
 * To restart after termination, create a new instance of FirebaseFirestore with
 * {@link getFirestore()}.
 *
 * Termination does not cancel any pending writes, and any promises that are
 * awaiting a response from the server will not be resolved. If you have
 * persistence enabled, the next time you start this instance, it will resume
 * sending these writes to the server.
 *
 * Note: Under normal circumstances, calling `terminate()` is not required. This
 * function is useful only when you want to force this instance to release all
 * of its resources or in combination with `clearIndexedDbPersistence()` to
 * ensure that all local state is destroyed between test runs.
 *
 * @return A promise that is resolved when the instance has been successfully
 * terminated.
 */
export function terminate(firestore: FirebaseFirestore): Promise<void> {
  _removeServiceInstance(firestore.app, 'firestore-exp');
  return firestore._delete();
}

function verifyNotInitialized(firestore: FirebaseFirestore): void {
  if (firestore._initialized || firestore._terminated) {
    throw new FirestoreError(
      Code.FAILED_PRECONDITION,
      'Firestore has already been started and persistence can no longer be ' +
        'enabled. You can only enable persistence before calling any other ' +
        'methods on a Firestore object.'
    );
  }
}

export function loadBundle(
  firestore: firestore.FirebaseFirestore,
  bundleData: ArrayBuffer | ReadableStream<Uint8Array> | string
): LoadBundleTask {
  const firestoreImpl = cast(firestore, Firestore);
  const resultTask = new LoadBundleTask();
  // eslint-disable-next-line @typescript-eslint/no-floating-promises
  getSyncEngine(firestoreImpl).then(async syncEngine => {
    const databaseId = (await firestoreImpl._getConfiguration()).databaseInfo
      .databaseId;
    enqueueLoadBundle(
      databaseId,
      firestoreImpl._queue,
      syncEngine,
      bundleData,
      resultTask
    );
  });

  return resultTask;
}

export async function namedQuery(
  firestore: firestore.FirebaseFirestore,
  name: string
): Promise<firestore.Query | null> {
  const firestoreImpl = cast(firestore, Firestore);
  const localStore = await getLocalStore(firestoreImpl);
  const namedQuery = await getNamedQuery(localStore, name);
  if (!namedQuery) {
    return null;
  }

  return null;
  // return new Query(firestoreImpl, null, namedQuery.query);
}<|MERGE_RESOLUTION|>--- conflicted
+++ resolved
@@ -20,16 +20,10 @@
 import { Provider } from '@firebase/component';
 
 import { FirebaseAuthInternalName } from '@firebase/auth-interop-types';
-<<<<<<< HEAD
 import {
   enqueueLoadBundle,
-  enqueueNetworkEnabled,
-  enqueueWaitForPendingWrites,
   MAX_CONCURRENT_LIMBO_RESOLUTIONS
 } from '../../../src/core/firestore_client';
-=======
-import { MAX_CONCURRENT_LIMBO_RESOLUTIONS } from '../../../src/core/firestore_client';
->>>>>>> 2be43ead
 import {
   AsyncQueue,
   wrapInUserErrorIfRecoverable
@@ -68,16 +62,13 @@
 import { User } from '../../../src/auth/user';
 import { CredentialChangeListener } from '../../../src/api/credentials';
 import { logDebug } from '../../../src/util/log';
-<<<<<<< HEAD
-import { getNamedQuery } from '../../../src/local/local_store';
-=======
 import { registerPendingWritesCallback } from '../../../src/core/sync_engine';
 import {
   remoteStoreDisableNetwork,
   remoteStoreEnableNetwork
 } from '../../../src/remote/remote_store';
 import { PersistenceSettings } from '../../../exp-types';
->>>>>>> 2be43ead
+import { getNamedQuery } from '../../../src/local/local_store';
 
 const LOG_TAG = 'Firestore';
 
