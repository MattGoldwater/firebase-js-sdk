--- conflicted
+++ resolved
@@ -15,20 +15,16 @@
  * limitations under the License.
  */
 
-import { DocumentReference, Query } from '../../../lite/src/api/reference';
+import {
+  DocumentReference,
+  Query,
+  queryEqual
+} from '../../../lite/src/api/reference';
 import {
   fieldPathFromArgument,
   DocumentSnapshot as LiteDocumentSnapshot
 } from '../../../lite/src/api/snapshot';
 import { cast } from '../../../lite/src/api/util';
-<<<<<<< HEAD
-=======
-import {
-  DocumentReference,
-  Query,
-  queryEqual
-} from '../../../lite/src/api/reference';
->>>>>>> 4d1712db
 import {
   changesFromSnapshot,
   SnapshotMetadata
