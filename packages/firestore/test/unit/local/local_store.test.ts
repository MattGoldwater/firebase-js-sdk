/**
 * @license
 * Copyright 2017 Google LLC
 *
 * Licensed under the Apache License, Version 2.0 (the "License");
 * you may not use this file except in compliance with the License.
 * You may obtain a copy of the License at
 *
 *   http://www.apache.org/licenses/LICENSE-2.0
 *
 * Unless required by applicable law or agreed to in writing, software
 * distributed under the License is distributed on an "AS IS" BASIS,
 * WITHOUT WARRANTIES OR CONDITIONS OF ANY KIND, either express or implied.
 * See the License for the specific language governing permissions and
 * limitations under the License.
 */

import * as api from '../../../src/protos/firestore_proto_api';

import { expect } from 'chai';
import { FieldValue } from '../../../src/api/field_value';
import { Timestamp } from '../../../src/api/timestamp';
import { User } from '../../../src/auth/user';
import {
  LimitType,
  Query,
  queryEquals,
  queryToTarget,
  queryWithLimit
} from '../../../src/core/query';
import { Target } from '../../../src/core/target';
import { BatchId, TargetId } from '../../../src/core/types';
import { SnapshotVersion } from '../../../src/core/snapshot_version';
import { IndexFreeQueryEngine } from '../../../src/local/index_free_query_engine';
import { IndexedDbPersistence } from '../../../src/local/indexeddb_persistence';
import {
<<<<<<< HEAD
  applyBundleDocuments,
  getNamedQuery,
  hasNewerBundle,
  LocalStore,
  LocalWriteResult,
  newLocalStore,
  saveBundle,
  saveNamedQuery,
  synchronizeLastDocumentChangeReadTime
=======
  applyRemoteEventToLocalCache,
  LocalStore,
  LocalWriteResult,
  newLocalStore,
  synchronizeLastDocumentChangeReadTime,
  notifyLocalViewChanges,
  acknowledgeBatch,
  readLocalDocument,
  localWrite,
  executeQuery,
  allocateTarget,
  releaseTarget,
  getLocalTargetData,
  getHighestUnacknowledgedBatchId,
  rejectBatch
>>>>>>> e8b950fd
} from '../../../src/local/local_store';
import { LocalViewChanges } from '../../../src/local/local_view_changes';
import { Persistence } from '../../../src/local/persistence';
import { SimpleQueryEngine } from '../../../src/local/simple_query_engine';
import {
  DocumentKeySet,
  documentKeySet,
  MaybeDocumentMap
} from '../../../src/model/collections';
import { MaybeDocument, NoDocument } from '../../../src/model/document';
import {
  Mutation,
  MutationResult,
  Precondition
} from '../../../src/model/mutation';
import {
  BATCHID_UNKNOWN,
  MutationBatch,
  MutationBatchResult
} from '../../../src/model/mutation_batch';
import { RemoteEvent } from '../../../src/remote/remote_event';
import {
  WatchChangeAggregator,
  WatchTargetChange,
  WatchTargetChangeState
} from '../../../src/remote/watch_change';
import { debugAssert } from '../../../src/util/assert';
import { addEqualityMatcher } from '../../util/equality_matcher';
import {
  bundledDocuments,
  bundleMetadata,
  byteStringFromString,
  deletedDoc,
  deleteMutation,
  doc,
  docAddedRemoteEvent,
  docUpdateRemoteEvent,
  expectEqual,
  filter,
  key,
  localViewChanges,
  mapAsArray,
  namedQuery,
  noChangeEvent,
  orderBy,
  patchMutation,
  query,
  setMutation,
  TestBundledDocuments,
  TestNamedQuery,
  TestSnapshotVersion,
  transformMutation,
  unknownDoc,
  version
} from '../../util/helpers';

import { CountingQueryEngine, QueryEngineType } from './counting_query_engine';
import * as persistenceHelpers from './persistence_test_helpers';
import { JSON_SERIALIZER } from './persistence_test_helpers';
import { ByteString } from '../../../src/util/byte_string';
import { BundledDocuments, NamedQuery } from '../../../src/core/bundle';
import * as bundleProto from '../../../src/protos/firestore_bundle_proto';

export interface LocalStoreComponents {
  queryEngine: CountingQueryEngine;
  persistence: Persistence;
  localStore: LocalStore;
}

class LocalStoreTester {
  private promiseChain: Promise<void> = Promise.resolve();
  private lastChanges: MaybeDocumentMap | null = null;
  private lastTargetId: TargetId | null = null;
  private batches: MutationBatch[] = [];

  constructor(
    public localStore: LocalStore,
    private readonly queryEngine: CountingQueryEngine,
    readonly gcIsEager: boolean
  ) {}

  private prepareNextStep(): void {
    this.promiseChain = this.promiseChain.then(() => {
      this.lastChanges = null;
      this.lastTargetId = null;
      this.queryEngine.resetCounts();
    });
  }

  after(
    op:
      | Mutation
      | Mutation[]
      | RemoteEvent
      | LocalViewChanges
      | TestBundledDocuments
      | TestNamedQuery
  ): LocalStoreTester {
    if (op instanceof Mutation) {
      return this.afterMutations([op]);
    } else if (op instanceof Array) {
      return this.afterMutations(op);
    } else if (op instanceof LocalViewChanges) {
      return this.afterViewChanges(op);
    } else if (op instanceof RemoteEvent) {
      return this.afterRemoteEvent(op);
    } else if (op instanceof TestBundledDocuments) {
      return this.afterBundleDocuments(op.documents);
    } else {
      return this.afterNamedQuery(op);
    }
  }

  afterMutations(mutations: Mutation[]): LocalStoreTester {
    this.prepareNextStep();

    this.promiseChain = this.promiseChain
      .then(() => localWrite(this.localStore, mutations))
      .then((result: LocalWriteResult) => {
        this.batches.push(
          new MutationBatch(result.batchId, Timestamp.now(), [], mutations)
        );
        this.lastChanges = result.changes;
      });
    return this;
  }

  afterRemoteEvent(remoteEvent: RemoteEvent): LocalStoreTester {
    this.prepareNextStep();

    this.promiseChain = this.promiseChain
      .then(() => applyRemoteEventToLocalCache(this.localStore, remoteEvent))
      .then((result: MaybeDocumentMap) => {
        this.lastChanges = result;
      });
    return this;
  }

  afterBundleDocuments(documents: BundledDocuments): LocalStoreTester {
    this.prepareNextStep();

    this.promiseChain = this.promiseChain
      .then(() => applyBundleDocuments(this.localStore, documents))
      .then(result => {
        this.lastChanges = result;
      });
    return this;
  }

  afterNamedQuery(testQuery: TestNamedQuery): LocalStoreTester {
    this.prepareNextStep();

    this.promiseChain = this.promiseChain.then(() =>
      saveNamedQuery(
        this.localStore,
        testQuery.namedQuery,
        testQuery.matchingDocuments
      )
    );
    return this;
  }

  afterViewChanges(viewChanges: LocalViewChanges): LocalStoreTester {
    this.prepareNextStep();

    this.promiseChain = this.promiseChain.then(() =>
      notifyLocalViewChanges(this.localStore, [viewChanges])
    );
    return this;
  }

  afterAcknowledgingMutation(options: {
    documentVersion: TestSnapshotVersion;
    transformResult?: api.Value;
  }): LocalStoreTester {
    this.prepareNextStep();

    this.promiseChain = this.promiseChain
      .then(() => {
        const batch = this.batches.shift()!;
        expect(batch.mutations.length).to.equal(
          1,
          'Acknowledging more than one mutation not supported.'
        );
        const ver = version(options.documentVersion);
        const mutationResults = [
          new MutationResult(
            ver,
            options.transformResult ? [options.transformResult] : null
          )
        ];
        const write = MutationBatchResult.from(batch, ver, mutationResults);

        return acknowledgeBatch(this.localStore, write);
      })
      .then((changes: MaybeDocumentMap) => {
        this.lastChanges = changes;
      });
    return this;
  }

  afterRejectingMutation(): LocalStoreTester {
    this.prepareNextStep();

    this.promiseChain = this.promiseChain
      .then(() => rejectBatch(this.localStore, this.batches.shift()!.batchId))
      .then((changes: MaybeDocumentMap) => {
        this.lastChanges = changes;
      });
    return this;
  }

  afterAllocatingQuery(query: Query): LocalStoreTester {
    return this.afterAllocatingTarget(queryToTarget(query));
  }

  afterAllocatingTarget(target: Target): LocalStoreTester {
    this.prepareNextStep();

    this.promiseChain = this.promiseChain.then(() =>
      allocateTarget(this.localStore, target).then(result => {
        this.lastTargetId = result.targetId;
      })
    );
    return this;
  }

  afterReleasingTarget(targetId: number): LocalStoreTester {
    this.prepareNextStep();

    this.promiseChain = this.promiseChain.then(() =>
      releaseTarget(
        this.localStore,
        targetId,
        /*keepPersistedTargetData=*/ false
      )
    );
    return this;
  }

  afterExecutingQuery(query: Query): LocalStoreTester {
    this.prepareNextStep();

    this.promiseChain = this.promiseChain.then(() =>
      executeQuery(this.localStore, query, /* usePreviousResults= */ true).then(
        ({ documents }) => {
          this.lastChanges = documents;
        }
      )
    );
    return this;
  }

  /**
   * Asserts the expected number of mutations and documents read by
   * the MutationQueue and the RemoteDocumentCache.
   *
   * @param expectedCount.mutationsByQuery The number of mutations read by
   * executing a query against the MutationQueue.
   * @param expectedCount.mutationsByKey The number of mutations read by
   * document key lookups.
   * @param expectedCount.documentsByQuery The number of mutations read by
   * executing a query against the RemoteDocumentCache.
   * @param expectedCount.documentsByKey The number of documents read by
   * document key lookups.
   */
  toHaveRead(expectedCount: {
    mutationsByQuery?: number;
    mutationsByKey?: number;
    documentsByQuery?: number;
    documentsByKey?: number;
  }): LocalStoreTester {
    this.promiseChain = this.promiseChain.then(() => {
      if (expectedCount.mutationsByQuery !== undefined) {
        expect(this.queryEngine.mutationsReadByQuery).to.be.eq(
          expectedCount.mutationsByQuery,
          'Mutations read (by query)'
        );
      }
      if (expectedCount.mutationsByKey !== undefined) {
        expect(this.queryEngine.mutationsReadByKey).to.be.eq(
          expectedCount.mutationsByKey,
          'Mutations read (by key)'
        );
      }
      if (expectedCount.documentsByQuery !== undefined) {
        expect(this.queryEngine.documentsReadByQuery).to.be.eq(
          expectedCount.documentsByQuery,
          'Remote documents read (by query)'
        );
      }
      if (expectedCount.documentsByKey !== undefined) {
        expect(this.queryEngine.documentsReadByKey).to.be.eq(
          expectedCount.documentsByKey,
          'Remote documents read (by key)'
        );
      }
    });
    return this;
  }

  toReturnTargetId(id: TargetId): LocalStoreTester {
    this.promiseChain = this.promiseChain.then(() => {
      expect(this.lastTargetId).to.equal(id);
    });
    return this;
  }

  toReturnChanged(...docs: MaybeDocument[]): LocalStoreTester {
    this.promiseChain = this.promiseChain.then(() => {
      debugAssert(
        this.lastChanges !== null,
        'Called toReturnChanged() without prior after()'
      );
      expect(this.lastChanges.size).to.equal(docs.length, 'number of changes');
      for (const doc of docs) {
        const returned = this.lastChanges.get(doc.key);
        expectEqual(
          doc,
          returned,
          `Expected '${
            returned ? returned.toString() : null
          }' to equal '${doc.toString()}'.`
        );
      }
      this.lastChanges = null;
    });
    return this;
  }

  toReturnRemoved(...keyStrings: string[]): LocalStoreTester {
    this.promiseChain = this.promiseChain.then(() => {
      debugAssert(
        this.lastChanges !== null,
        'Called toReturnRemoved() without prior after()'
      );
      expect(this.lastChanges.size).to.equal(
        keyStrings.length,
        'Number of actual changes mismatched number of expected changes'
      );
      for (const keyString of keyStrings) {
        const returned = this.lastChanges.get(key(keyString));
        expect(returned).to.be.an.instanceof(NoDocument);
      }
      this.lastChanges = null;
    });
    return this;
  }

  toContain(doc: MaybeDocument): LocalStoreTester {
    this.promiseChain = this.promiseChain.then(() => {
      return readLocalDocument(this.localStore, doc.key).then(result => {
        expectEqual(
          result,
          doc,
          `Expected ${
            result ? result.toString() : null
          } to match ${doc.toString()}.`
        );
      });
    });
    return this;
  }

  toNotContain(keyStr: string): LocalStoreTester {
    this.promiseChain = this.promiseChain.then(() =>
      readLocalDocument(this.localStore, key(keyStr)).then(result => {
        expect(result).to.be.null;
      })
    );
    return this;
  }

  toNotContainIfEager(doc: MaybeDocument): LocalStoreTester {
    if (this.gcIsEager) {
      return this.toNotContain(doc.key.toString());
    } else {
      return this.toContain(doc);
    }
  }

  toReturnHighestUnacknowledgeBatchId(expectedId: BatchId): LocalStoreTester {
    this.promiseChain = this.promiseChain.then(() =>
      getHighestUnacknowledgedBatchId(this.localStore).then(actual => {
        expect(actual).to.equal(expectedId);
      })
    );
    return this;
  }

  toHaveQueryDocumentMapping(
    persistence: Persistence,
    targetId: TargetId,
    expectedKeys: DocumentKeySet
  ): LocalStoreTester {
    this.promiseChain = this.promiseChain.then(() => {
      return persistence.runTransaction(
        'toHaveQueryDocumentMapping',
        'readonly',
        transaction => {
          return persistence
            .getTargetCache()
            .getMatchingKeysForTargetId(transaction, targetId)
            .next(matchedKeys => {
              expect(matchedKeys.isEqual(expectedKeys)).to.be.true;
            });
        }
      );
    });

    return this;
  }

  toHaveNewerBundle(
    metadata: bundleProto.BundleMetadata,
    expected: boolean
  ): LocalStoreTester {
    this.promiseChain = this.promiseChain.then(() => {
      return hasNewerBundle(this.localStore, metadata).then(actual => {
        expect(actual).to.equal(expected);
      });
    });
    return this;
  }

  toHaveNamedQuery(namedQuery: NamedQuery): LocalStoreTester {
    this.promiseChain = this.promiseChain.then(() => {
      return getNamedQuery(this.localStore, namedQuery.name).then(actual => {
        expect(actual).to.exist;
        expect(actual!.name).to.equal(namedQuery.name);
        expect(namedQuery.readTime.isEqual(actual!.readTime)).to.be.true;
        expect(queryEquals(actual!.query, namedQuery.query)).to.be.true;
      });
    });
    return this;
  }

  afterSavingBundle(metadata: bundleProto.BundleMetadata): LocalStoreTester {
    this.promiseChain = this.promiseChain.then(() =>
      saveBundle(this.localStore, metadata)
    );
    return this;
  }

  finish(): Promise<void> {
    return this.promiseChain;
  }
}

describe('LocalStore w/ Memory Persistence (SimpleQueryEngine)', () => {
  addEqualityMatcher();

  async function initialize(): Promise<LocalStoreComponents> {
    const queryEngine = new CountingQueryEngine(
      new SimpleQueryEngine(),
      QueryEngineType.Simple
    );
    const persistence = await persistenceHelpers.testMemoryEagerPersistence();
    const localStore = newLocalStore(
      persistence,
      queryEngine,
      User.UNAUTHENTICATED,
      JSON_SERIALIZER
    );
    return { queryEngine, persistence, localStore };
  }

  genericLocalStoreTests(initialize, /* gcIsEager= */ true);
});

describe('LocalStore w/ Memory Persistence (IndexFreeQueryEngine)', () => {
  async function initialize(): Promise<LocalStoreComponents> {
    const queryEngine = new CountingQueryEngine(
      new IndexFreeQueryEngine(),
      QueryEngineType.IndexFree
    );
    const persistence = await persistenceHelpers.testMemoryEagerPersistence();
    const localStore = newLocalStore(
      persistence,
      queryEngine,
      User.UNAUTHENTICATED,
      JSON_SERIALIZER
    );
    return { queryEngine, persistence, localStore };
  }

  addEqualityMatcher();
  genericLocalStoreTests(initialize, /* gcIsEager= */ true);
});

describe('LocalStore w/ IndexedDB Persistence (SimpleQueryEngine)', () => {
  if (!IndexedDbPersistence.isAvailable()) {
    console.warn(
      'No IndexedDB. Skipping LocalStore w/ IndexedDB persistence tests.'
    );
    return;
  }

  async function initialize(): Promise<LocalStoreComponents> {
    const queryEngine = new CountingQueryEngine(
      new SimpleQueryEngine(),
      QueryEngineType.Simple
    );
    const persistence = await persistenceHelpers.testIndexedDbPersistence();
    const localStore = newLocalStore(
      persistence,
      queryEngine,
      User.UNAUTHENTICATED,
      JSON_SERIALIZER
    );
    await synchronizeLastDocumentChangeReadTime(localStore);
    return { queryEngine, persistence, localStore };
  }

  addEqualityMatcher();
  genericLocalStoreTests(initialize, /* gcIsEager= */ false);
});

describe('LocalStore w/ IndexedDB Persistence (IndexFreeQueryEngine)', () => {
  if (!IndexedDbPersistence.isAvailable()) {
    console.warn(
      'No IndexedDB. Skipping LocalStore w/ IndexedDB persistence tests.'
    );
    return;
  }

  async function initialize(): Promise<LocalStoreComponents> {
    const queryEngine = new CountingQueryEngine(
      new IndexFreeQueryEngine(),
      QueryEngineType.IndexFree
    );
    const persistence = await persistenceHelpers.testIndexedDbPersistence();
    const localStore = newLocalStore(
      persistence,
      queryEngine,
      User.UNAUTHENTICATED,
      JSON_SERIALIZER
    );
    await synchronizeLastDocumentChangeReadTime(localStore);
    return { queryEngine, persistence, localStore };
  }

  addEqualityMatcher();
  genericLocalStoreTests(initialize, /* gcIsEager= */ false);
});

function genericLocalStoreTests(
  getComponents: () => Promise<LocalStoreComponents>,
  gcIsEager: boolean
): void {
  let persistence: Persistence;
  let localStore: LocalStore;
  let queryEngine: CountingQueryEngine;

  beforeEach(async () => {
    const components = await getComponents();
    persistence = components.persistence;
    localStore = components.localStore;
    queryEngine = components.queryEngine;
  });

  afterEach(async () => {
    await persistence.shutdown();
    await persistenceHelpers.clearTestPersistence();
  });

  function expectLocalStore(): LocalStoreTester {
    return new LocalStoreTester(localStore, queryEngine, gcIsEager);
  }

  it('handles SetMutation', () => {
    return expectLocalStore()
      .after(setMutation('foo/bar', { foo: 'bar' }))
      .toReturnChanged(
        doc('foo/bar', 0, { foo: 'bar' }, { hasLocalMutations: true })
      )
      .toContain(doc('foo/bar', 0, { foo: 'bar' }, { hasLocalMutations: true }))
      .afterAcknowledgingMutation({ documentVersion: 1 })
      .toReturnChanged(
        doc('foo/bar', 1, { foo: 'bar' }, { hasCommittedMutations: true })
      )
      .toNotContainIfEager(
        doc('foo/bar', 1, { foo: 'bar' }, { hasCommittedMutations: true })
      )
      .finish();
  });

  it('handles SetMutation -> Document', () => {
    return expectLocalStore()
      .after(setMutation('foo/bar', { foo: 'bar' }))
      .toReturnChanged(
        doc('foo/bar', 0, { foo: 'bar' }, { hasLocalMutations: true })
      )
      .toContain(doc('foo/bar', 0, { foo: 'bar' }, { hasLocalMutations: true }))
      .afterAllocatingQuery(query('foo'))
      .after(docUpdateRemoteEvent(doc('foo/bar', 2, { it: 'changed' }), [2]))
      .toReturnChanged(
        doc('foo/bar', 2, { foo: 'bar' }, { hasLocalMutations: true })
      )
      .toContain(doc('foo/bar', 2, { foo: 'bar' }, { hasLocalMutations: true }))
      .finish();
  });

  it(
    'handles SetMutation -> Ack (Held) -> SetMutation -> Reject -> ' +
      'RemoteEvent (Release Ack)',
    () => {
      return (
        expectLocalStore()
          // Start a query so that acks must be held.
          .afterAllocatingQuery(query('foo'))
          .toReturnTargetId(2)
          .after(setMutation('foo/bar', { foo: 'bar' }))
          .toReturnChanged(
            doc('foo/bar', 0, { foo: 'bar' }, { hasLocalMutations: true })
          )
          .toContain(
            doc('foo/bar', 0, { foo: 'bar' }, { hasLocalMutations: true })
          )
          // Last seen version is zero, so this ack must be held.
          .afterAcknowledgingMutation({ documentVersion: 1 })
          .toReturnChanged(
            doc('foo/bar', 1, { foo: 'bar' }, { hasCommittedMutations: true })
          )
          .toNotContainIfEager(
            doc('foo/bar', 1, { foo: 'bar' }, { hasCommittedMutations: true })
          )
          .after(setMutation('bar/baz', { bar: 'baz' }))
          .toReturnChanged(
            doc('bar/baz', 0, { bar: 'baz' }, { hasLocalMutations: true })
          )
          .toContain(
            doc('bar/baz', 0, { bar: 'baz' }, { hasLocalMutations: true })
          )
          .afterRejectingMutation()
          .toReturnRemoved('bar/baz')
          .toNotContain('bar/baz')
          .afterRemoteEvent(
            docAddedRemoteEvent(doc('foo/bar', 2, { it: 'changed' }), [2])
          )
          .toReturnChanged(doc('foo/bar', 2, { it: 'changed' }))
          .toContain(doc('foo/bar', 2, { it: 'changed' }))
          .toNotContain('bar/baz')
          .finish()
      );
    }
  );

  it('handles NoDocument -> SetMutation -> Ack', () => {
    const query1 = query('foo');
    return expectLocalStore()
      .afterAllocatingQuery(query1)
      .toReturnTargetId(2)
      .after(docUpdateRemoteEvent(deletedDoc('foo/bar', 2), [2]))
      .toReturnRemoved('foo/bar')
      .toNotContainIfEager(deletedDoc('foo/bar', 2))
      .after(setMutation('foo/bar', { foo: 'bar' }))
      .toReturnChanged(
        doc('foo/bar', 0, { foo: 'bar' }, { hasLocalMutations: true })
      )
      .toContain(doc('foo/bar', 0, { foo: 'bar' }, { hasLocalMutations: true }))
      .afterReleasingTarget(2)
      .afterAcknowledgingMutation({ documentVersion: 3 })
      .toReturnChanged(
        doc('foo/bar', 3, { foo: 'bar' }, { hasCommittedMutations: true })
      )
      .toNotContainIfEager(
        doc('foo/bar', 3, { foo: 'bar' }, { hasCommittedMutations: true })
      )
      .finish();
  });

  it('handles SetMutation -> NoDocument', () => {
    return expectLocalStore()
      .afterAllocatingQuery(query('foo'))
      .toReturnTargetId(2)
      .after(setMutation('foo/bar', { foo: 'bar' }))
      .toReturnChanged(
        doc('foo/bar', 0, { foo: 'bar' }, { hasLocalMutations: true })
      )
      .after(docUpdateRemoteEvent(deletedDoc('foo/bar', 2), [2]))
      .toReturnChanged(
        doc('foo/bar', 0, { foo: 'bar' }, { hasLocalMutations: true })
      )
      .toContain(doc('foo/bar', 0, { foo: 'bar' }, { hasLocalMutations: true }))
      .finish();
  });

  it('handles Document -> SetMutation -> Ack ->  Document', () => {
    return (
      expectLocalStore()
        .afterAllocatingQuery(query('foo'))
        .toReturnTargetId(2)
        .after(docAddedRemoteEvent(doc('foo/bar', 2, { it: 'base' }), [2]))
        .toReturnChanged(doc('foo/bar', 2, { it: 'base' }))
        .toContain(doc('foo/bar', 2, { it: 'base' }))
        .after(setMutation('foo/bar', { foo: 'bar' }))
        .toReturnChanged(
          doc('foo/bar', 2, { foo: 'bar' }, { hasLocalMutations: true })
        )
        .toContain(
          doc('foo/bar', 2, { foo: 'bar' }, { hasLocalMutations: true })
        )
        .afterAcknowledgingMutation({ documentVersion: 3 })
        // We haven't seen the remote event yet
        .toReturnChanged(
          doc('foo/bar', 3, { foo: 'bar' }, { hasCommittedMutations: true })
        )
        .toContain(
          doc('foo/bar', 3, { foo: 'bar' }, { hasCommittedMutations: true })
        )
        .after(docUpdateRemoteEvent(doc('foo/bar', 3, { it: 'changed' }), [2]))
        .toReturnChanged(doc('foo/bar', 3, { it: 'changed' }))
        .toContain(doc('foo/bar', 3, { it: 'changed' }))
        .finish()
    );
  });

  it('handles PatchMutation without prior document', () => {
    return expectLocalStore()
      .after(patchMutation('foo/bar', { foo: 'bar' }))
      .toReturnRemoved('foo/bar')
      .toNotContain('foo/bar')
      .afterAcknowledgingMutation({ documentVersion: 1 })
      .toReturnChanged(unknownDoc('foo/bar', 1))
      .toNotContainIfEager(unknownDoc('foo/bar', 1))
      .finish();
  });

  it('handles PatchMutation -> Document -> Ack', () => {
    return expectLocalStore()
      .after(patchMutation('foo/bar', { foo: 'bar' }))
      .toReturnRemoved('foo/bar')
      .toNotContain('foo/bar')
      .afterAllocatingQuery(query('foo'))
      .toReturnTargetId(2)
      .after(docUpdateRemoteEvent(doc('foo/bar', 1, { it: 'base' }), [2]))
      .toReturnChanged(
        doc(
          'foo/bar',
          1,
          { foo: 'bar', it: 'base' },
          { hasLocalMutations: true }
        )
      )
      .toContain(
        doc(
          'foo/bar',
          1,
          { foo: 'bar', it: 'base' },
          { hasLocalMutations: true }
        )
      )
      .afterAcknowledgingMutation({ documentVersion: 2 })
      .toReturnChanged(
        doc(
          'foo/bar',
          2,
          { foo: 'bar', it: 'base' },
          { hasCommittedMutations: true }
        )
      )
      .after(
        docUpdateRemoteEvent(doc('foo/bar', 2, { foo: 'bar', it: 'base' }), [2])
      )
      .toReturnChanged(
        doc(
          'foo/bar',
          2,
          { foo: 'bar', it: 'base' },
          { hasLocalMutations: false }
        )
      )
      .toContain(doc('foo/bar', 2, { foo: 'bar', it: 'base' }))
      .finish();
  });

  it('handles PatchMutation -> Ack -> Document', () => {
    return expectLocalStore()
      .after(patchMutation('foo/bar', { foo: 'bar' }))
      .toReturnRemoved('foo/bar')
      .toNotContain('foo/bar')
      .afterAcknowledgingMutation({ documentVersion: 1 })
      .toReturnChanged(unknownDoc('foo/bar', 1))
      .toNotContainIfEager(unknownDoc('foo/bar', 1))
      .afterAllocatingQuery(query('foo'))
      .toReturnTargetId(2)
      .after(docUpdateRemoteEvent(doc('foo/bar', 1, { it: 'base' }), [2]))
      .toReturnChanged(doc('foo/bar', 1, { it: 'base' }))
      .toContain(doc('foo/bar', 1, { it: 'base' }))
      .finish();
  });

  it('handles DeleteMutation -> Ack', () => {
    return expectLocalStore()
      .after(deleteMutation('foo/bar'))
      .toReturnRemoved('foo/bar')
      .toContain(deletedDoc('foo/bar', 0))
      .afterAcknowledgingMutation({ documentVersion: 1 })
      .toReturnRemoved('foo/bar')
      .toNotContainIfEager(
        deletedDoc('foo/bar', 1, { hasCommittedMutations: true })
      )
      .finish();
  });

  it('handles Document -> DeleteMutation -> Ack', () => {
    const query1 = query('foo');
    return (
      expectLocalStore()
        .afterAllocatingQuery(query1)
        .toReturnTargetId(2)
        .after(docUpdateRemoteEvent(doc('foo/bar', 1, { it: 'base' }), [2]))
        .toReturnChanged(doc('foo/bar', 1, { it: 'base' }))
        .toContain(doc('foo/bar', 1, { it: 'base' }))
        .after(deleteMutation('foo/bar'))
        .toReturnRemoved('foo/bar')
        .toContain(deletedDoc('foo/bar', 0))
        // remove the mutation so only the mutation is pinning the doc
        .afterReleasingTarget(2)
        .afterAcknowledgingMutation({ documentVersion: 2 })
        .toReturnRemoved('foo/bar')
        .toNotContainIfEager(
          deletedDoc('foo/bar', 2, { hasCommittedMutations: true })
        )
        .finish()
    );
  });

  it('handles DeleteMutation -> Document -> Ack', () => {
    const query1 = query('foo');
    return (
      expectLocalStore()
        .afterAllocatingQuery(query1)
        .toReturnTargetId(2)
        .after(deleteMutation('foo/bar'))
        .toReturnRemoved('foo/bar')
        .toContain(deletedDoc('foo/bar', 0))
        .after(docUpdateRemoteEvent(doc('foo/bar', 1, { it: 'base' }), [2]))
        .toReturnRemoved('foo/bar')
        .toContain(deletedDoc('foo/bar', 0))
        // Don't need to keep doc pinned anymore
        .afterReleasingTarget(2)
        .afterAcknowledgingMutation({ documentVersion: 2 })
        .toReturnRemoved('foo/bar')
        .toNotContainIfEager(
          deletedDoc('foo/bar', 2, { hasCommittedMutations: true })
        )
        .finish()
    );
  });

  it('handles Document -> NoDocument -> Document', () => {
    return expectLocalStore()
      .afterAllocatingQuery(query('foo'))
      .toReturnTargetId(2)
      .after(docUpdateRemoteEvent(doc('foo/bar', 1, { it: 'base' }), [2]))
      .toReturnChanged(doc('foo/bar', 1, { it: 'base' }))
      .toContain(doc('foo/bar', 1, { it: 'base' }))
      .after(docUpdateRemoteEvent(deletedDoc('foo/bar', 2), [2]))
      .toReturnRemoved('foo/bar')
      .toNotContainIfEager(deletedDoc('foo/bar', 2))
      .after(docUpdateRemoteEvent(doc('foo/bar', 3, { it: 'changed' }), [2]))
      .toReturnChanged(doc('foo/bar', 3, { it: 'changed' }))
      .toContain(doc('foo/bar', 3, { it: 'changed' }))
      .finish();
  });

  it('handles SetMutation -> PatchMutation -> Document -> Ack -> Ack', () => {
    const query1 = query('foo');
    return expectLocalStore()
      .after(setMutation('foo/bar', { foo: 'old' }))
      .toReturnChanged(
        doc('foo/bar', 0, { foo: 'old' }, { hasLocalMutations: true })
      )
      .toContain(doc('foo/bar', 0, { foo: 'old' }, { hasLocalMutations: true }))
      .after(patchMutation('foo/bar', { foo: 'bar' }))
      .toReturnChanged(
        doc('foo/bar', 0, { foo: 'bar' }, { hasLocalMutations: true })
      )
      .toContain(doc('foo/bar', 0, { foo: 'bar' }, { hasLocalMutations: true }))
      .afterAllocatingQuery(query1)
      .toReturnTargetId(2)
      .after(docUpdateRemoteEvent(doc('foo/bar', 1, { it: 'base' }), [2]))
      .toReturnChanged(
        doc('foo/bar', 1, { foo: 'bar' }, { hasLocalMutations: true })
      )
      .toContain(doc('foo/bar', 1, { foo: 'bar' }, { hasLocalMutations: true }))
      .afterReleasingTarget(2)
      .afterAcknowledgingMutation({ documentVersion: 2 }) // delete mutation
      .toReturnChanged(
        doc('foo/bar', 2, { foo: 'bar' }, { hasLocalMutations: true })
      )
      .toContain(doc('foo/bar', 2, { foo: 'bar' }, { hasLocalMutations: true }))
      .afterAcknowledgingMutation({ documentVersion: 3 }) // patch mutation
      .toReturnChanged(
        doc('foo/bar', 3, { foo: 'bar' }, { hasCommittedMutations: true })
      )
      .toNotContainIfEager(
        doc('foo/bar', 3, { foo: 'bar' }, { hasCommittedMutations: true })
      )
      .finish();
  });

  it('handles SetMutation + PatchMutation', () => {
    return expectLocalStore()
      .after([
        setMutation('foo/bar', { foo: 'old' }),
        patchMutation('foo/bar', { foo: 'bar' })
      ])
      .toReturnChanged(
        doc('foo/bar', 0, { foo: 'bar' }, { hasLocalMutations: true })
      )
      .toContain(doc('foo/bar', 0, { foo: 'bar' }, { hasLocalMutations: true }))
      .finish();
  });

  // eslint-disable-next-line no-restricted-properties
  (gcIsEager ? it : it.skip)(
    'handles SetMutation -> Ack -> PatchMutation -> Reject',
    () => {
      return (
        expectLocalStore()
          .after(setMutation('foo/bar', { foo: 'old' }))
          .toContain(
            doc('foo/bar', 0, { foo: 'old' }, { hasLocalMutations: true })
          )
          .afterAcknowledgingMutation({ documentVersion: 1 })
          // After having been ack'd, there is nothing pinning the document
          .toNotContain('foo/bar')
          .after(patchMutation('foo/bar', { foo: 'bar' }))
          // A blind patch is not visible in the cache
          .toNotContain('foo/bar')
          .afterRejectingMutation()
          .toNotContain('foo/bar')
          .finish()
      );
    }
  );

  it('handles SetMutation(A) + SetMutation(B) + PatchMutation(A)', () => {
    return expectLocalStore()
      .after([
        setMutation('foo/bar', { foo: 'old' }),
        setMutation('bar/baz', { bar: 'baz' }),
        patchMutation('foo/bar', { foo: 'bar' })
      ])
      .toReturnChanged(
        doc('bar/baz', 0, { bar: 'baz' }, { hasLocalMutations: true }),
        doc('bar/baz', 0, { bar: 'baz' }, { hasLocalMutations: true })
      )
      .finish();
  });

  it('handles DeleteMutation -> PatchMutation -> Ack -> Ack', () => {
    return expectLocalStore()
      .after(deleteMutation('foo/bar'))
      .toReturnRemoved('foo/bar')
      .toContain(deletedDoc('foo/bar', 0))
      .after(patchMutation('foo/bar', { foo: 'bar' }))
      .toReturnRemoved('foo/bar')
      .toContain(deletedDoc('foo/bar', 0))
      .afterAcknowledgingMutation({ documentVersion: 2 }) // delete mutation
      .toReturnRemoved('foo/bar')
      .toContain(deletedDoc('foo/bar', 2, { hasCommittedMutations: true }))
      .afterAcknowledgingMutation({ documentVersion: 3 }) // patch mutation
      .toReturnChanged(unknownDoc('foo/bar', 3))
      .toNotContainIfEager(unknownDoc('foo/bar', 3))
      .finish();
  });

  // eslint-disable-next-line no-restricted-properties
  (gcIsEager ? it : it.skip)(
    'collects garbage after ChangeBatch with no target ids',
    () => {
      return expectLocalStore()
        .after(docAddedRemoteEvent(deletedDoc('foo/bar', 2), [], [], [1]))
        .toNotContain('foo/bar')
        .after(
          docUpdateRemoteEvent(doc('foo/bar', 2, { foo: 'bar' }), [], [], [1])
        )
        .toNotContain('foo/bar')
        .finish();
    }
  );

  // eslint-disable-next-line no-restricted-properties
  (gcIsEager ? it : it.skip)('collects garbage after ChangeBatch', () => {
    const query1 = query('foo');
    return expectLocalStore()
      .afterAllocatingQuery(query1)
      .toReturnTargetId(2)
      .after(docAddedRemoteEvent(doc('foo/bar', 2, { foo: 'bar' }), [2]))
      .toContain(doc('foo/bar', 2, { foo: 'bar' }))
      .after(docUpdateRemoteEvent(doc('foo/bar', 2, { foo: 'baz' }), [], [2]))
      .toNotContain('foo/bar')
      .finish();
  });

  // eslint-disable-next-line no-restricted-properties
  (gcIsEager ? it : it.skip)(
    'collects garbage after acknowledged mutation',
    () => {
      const query1 = query('foo');
      return (
        expectLocalStore()
          .afterAllocatingQuery(query1)
          .toReturnTargetId(2)
          .after(docAddedRemoteEvent(doc('foo/bar', 1, { foo: 'old' }), [2]))
          .after(patchMutation('foo/bar', { foo: 'bar' }))
          // Release the target so that our target count goes back to 0 and we are considered
          // up-to-date.
          .afterReleasingTarget(2)
          .after(setMutation('foo/bah', { foo: 'bah' }))
          .after(deleteMutation('foo/baz'))
          .toContain(
            doc('foo/bar', 1, { foo: 'bar' }, { hasLocalMutations: true })
          )
          .toContain(
            doc('foo/bah', 0, { foo: 'bah' }, { hasLocalMutations: true })
          )
          .toContain(deletedDoc('foo/baz', 0))
          .afterAcknowledgingMutation({ documentVersion: 3 })
          .toNotContain('foo/bar')
          .toContain(
            doc('foo/bah', 0, { foo: 'bah' }, { hasLocalMutations: true })
          )
          .toContain(deletedDoc('foo/baz', 0))
          .afterAcknowledgingMutation({ documentVersion: 4 })
          .toNotContain('foo/bar')
          .toNotContain('foo/bah')
          .toContain(deletedDoc('foo/baz', 0))
          .afterAcknowledgingMutation({ documentVersion: 5 })
          .toNotContain('foo/bar')
          .toNotContain('foo/bah')
          .toNotContain('foo/baz')
          .finish()
      );
    }
  );

  // eslint-disable-next-line no-restricted-properties
  (gcIsEager ? it : it.skip)('collects garbage after rejected mutation', () => {
    const query1 = query('foo');
    return (
      expectLocalStore()
        .afterAllocatingQuery(query1)
        .toReturnTargetId(2)
        .after(docAddedRemoteEvent(doc('foo/bar', 1, { foo: 'old' }), [2]))
        .after(patchMutation('foo/bar', { foo: 'bar' }))
        // Release the target so that our target count goes back to 0 and we are considered
        // up-to-date.
        .afterReleasingTarget(2)
        .after(setMutation('foo/bah', { foo: 'bah' }))
        .after(deleteMutation('foo/baz'))
        .toContain(
          doc('foo/bar', 1, { foo: 'bar' }, { hasLocalMutations: true })
        )
        .toContain(
          doc('foo/bah', 0, { foo: 'bah' }, { hasLocalMutations: true })
        )
        .toContain(deletedDoc('foo/baz', 0))
        .afterRejectingMutation() // patch mutation
        .toNotContain('foo/bar')
        .toContain(
          doc('foo/bah', 0, { foo: 'bah' }, { hasLocalMutations: true })
        )
        .toContain(deletedDoc('foo/baz', 0))
        .afterRejectingMutation() // set mutation
        .toNotContain('foo/bar')
        .toNotContain('foo/bah')
        .toContain(deletedDoc('foo/baz', 0))
        .afterRejectingMutation() // delete mutation
        .toNotContain('foo/bar')
        .toNotContain('foo/bah')
        .toNotContain('foo/baz')
        .finish()
    );
  });

  // eslint-disable-next-line no-restricted-properties
  (gcIsEager ? it : it.skip)('pins documents in the local view', () => {
    const query1 = query('foo');
    return expectLocalStore()
      .afterAllocatingQuery(query1)
      .toReturnTargetId(2)
      .after(docAddedRemoteEvent(doc('foo/bar', 1, { foo: 'bar' }), [2]))
      .after(setMutation('foo/baz', { foo: 'baz' }))
      .toContain(doc('foo/bar', 1, { foo: 'bar' }))
      .toContain(doc('foo/baz', 0, { foo: 'baz' }, { hasLocalMutations: true }))
      .after(
        localViewChanges(2, /* fromCache= */ false, {
          added: ['foo/bar', 'foo/baz']
        })
      )
      .after(docUpdateRemoteEvent(doc('foo/bar', 1, { foo: 'bar' }), [], [2]))
      .after(docUpdateRemoteEvent(doc('foo/baz', 2, { foo: 'baz' }), [2]))
      .afterAcknowledgingMutation({ documentVersion: 2 })
      .toContain(doc('foo/bar', 1, { foo: 'bar' }))
      .toContain(doc('foo/baz', 2, { foo: 'baz' }))
      .after(
        localViewChanges(2, /* fromCache= */ false, {
          removed: ['foo/bar', 'foo/baz']
        })
      )
      .afterReleasingTarget(2)
      .toNotContain('foo/bar')
      .toNotContain('foo/baz')
      .finish();
  });

  // eslint-disable-next-line no-restricted-properties
  (gcIsEager ? it : it.skip)(
    'throws away documents with unknown target-ids immediately',
    () => {
      const targetId = 321;
      return expectLocalStore()
        .after(docAddedRemoteEvent(doc('foo/bar', 1, {}), [], [], [targetId]))
        .toNotContain('foo/bar')
        .finish();
    }
  );

  it('can execute document queries', () => {
    const localStore = expectLocalStore().localStore;
    return localWrite(localStore, [
      setMutation('foo/bar', { foo: 'bar' }),
      setMutation('foo/baz', { foo: 'baz' }),
      setMutation('foo/bar/Foo/Bar', { Foo: 'Bar' })
    ])
      .then(() => {
        return executeQuery(
          localStore,
          query('foo/bar'),
          /* usePreviousResults= */ true
        );
      })
      .then(({ documents }) => {
        expect(documents.size).to.equal(1);
        expectEqual(documents.minKey(), key('foo/bar'));
      });
  });

  it('can execute collection queries', () => {
    const localStore = expectLocalStore().localStore;
    return localWrite(localStore, [
      setMutation('fo/bar', { fo: 'bar' }),
      setMutation('foo/bar', { foo: 'bar' }),
      setMutation('foo/baz', { foo: 'baz' }),
      setMutation('foo/bar/Foo/Bar', { Foo: 'Bar' }),
      setMutation('fooo/blah', { fooo: 'blah' })
    ])
      .then(() => {
        return executeQuery(
          localStore,
          query('foo'),
          /* usePreviousResults= */ true
        );
      })
      .then(({ documents }) => {
        expect(documents.size).to.equal(2);
        expectEqual(documents.minKey(), key('foo/bar'));
        expectEqual(documents.maxKey(), key('foo/baz'));
      });
  });

  it('can execute mixed collection queries', async () => {
    const query1 = query('foo');
    const targetData = await allocateTarget(localStore, queryToTarget(query1));
    expect(targetData.targetId).to.equal(2);
    await applyRemoteEventToLocalCache(
      localStore,
      docAddedRemoteEvent(doc('foo/baz', 10, { a: 'b' }), [2], [])
    );
    await applyRemoteEventToLocalCache(
      localStore,
      docUpdateRemoteEvent(doc('foo/bar', 20, { a: 'b' }), [2], [])
    );
    await localWrite(localStore, [setMutation('foo/bonk', { a: 'b' })]);
    const { documents } = await executeQuery(
      localStore,
      query1,
      /* usePreviousResults= */ true
    );
    expect(mapAsArray(documents)).to.deep.equal([
      { key: key('foo/bar'), value: doc('foo/bar', 20, { a: 'b' }) },
      { key: key('foo/baz'), value: doc('foo/baz', 10, { a: 'b' }) },
      {
        key: key('foo/bonk'),
        value: doc('foo/bonk', 0, { a: 'b' }, { hasLocalMutations: true })
      }
    ]);
  });

  it('reads all documents for initial collection queries', () => {
    const firstQuery = query('foo');
    const secondQuery = query('foo', filter('matches', '==', true));

    return expectLocalStore()
      .afterAllocatingQuery(firstQuery)
      .toReturnTargetId(2)
      .after(
        docAddedRemoteEvent(
          [
            doc('foo/bar', 10, { matches: true }),
            doc('foo/baz', 20, { matches: true })
          ],
          [2]
        )
      )
      .toReturnChanged(
        doc('foo/bar', 10, { matches: true }),
        doc('foo/baz', 20, { matches: true })
      )
      .after(setMutation('foo/bonk', { matches: true }))
      .toReturnChanged(
        doc('foo/bonk', 0, { matches: true }, { hasLocalMutations: true })
      )
      .afterAllocatingQuery(secondQuery)
      .toReturnTargetId(4)
      .afterExecutingQuery(secondQuery)
      .toReturnChanged(
        doc('foo/bar', 10, { matches: true }),
        doc('foo/baz', 20, { matches: true }),
        doc('foo/bonk', 0, { matches: true }, { hasLocalMutations: true })
      )
      .toHaveRead({ documentsByQuery: 2, mutationsByQuery: 1 })
      .finish();
  });

  // eslint-disable-next-line no-restricted-properties
  (gcIsEager ? it.skip : it)('persists resume tokens', async () => {
    const query1 = query('foo/bar');
    const targetData = await allocateTarget(localStore, queryToTarget(query1));
    const targetId = targetData.targetId;
    const resumeToken = byteStringFromString('abc');
    const watchChange = new WatchTargetChange(
      WatchTargetChangeState.Current,
      [targetId],
      resumeToken
    );
    const aggregator = new WatchChangeAggregator({
      getRemoteKeysForTarget: () => documentKeySet(),
      getTargetDataForTarget: () => targetData
    });
    aggregator.handleTargetChange(watchChange);
    const remoteEvent = aggregator.createRemoteEvent(version(1000));
    await applyRemoteEventToLocalCache(localStore, remoteEvent);

    // Stop listening so that the query should become inactive (but persistent)
    await releaseTarget(
      localStore,
      targetData.targetId,
      /*keepPersistedTargetData=*/ false
    );

    // Should come back with the same resume token
    const targetData2 = await allocateTarget(localStore, queryToTarget(query1));
    expect(targetData2.resumeToken).to.deep.equal(resumeToken);
  });

  // eslint-disable-next-line no-restricted-properties
  (gcIsEager ? it.skip : it)(
    'does not replace resume token with empty resume token',
    async () => {
      const query1 = query('foo/bar');
      const targetData = await allocateTarget(
        localStore,
        queryToTarget(query1)
      );
      const targetId = targetData.targetId;
      const resumeToken = byteStringFromString('abc');

      const watchChange1 = new WatchTargetChange(
        WatchTargetChangeState.Current,
        [targetId],
        byteStringFromString('abc')
      );
      const aggregator1 = new WatchChangeAggregator({
        getRemoteKeysForTarget: () => documentKeySet(),
        getTargetDataForTarget: () => targetData
      });
      aggregator1.handleTargetChange(watchChange1);
      const remoteEvent1 = aggregator1.createRemoteEvent(version(1000));
      await applyRemoteEventToLocalCache(localStore, remoteEvent1);

      const watchChange2 = new WatchTargetChange(
        WatchTargetChangeState.Current,
        [targetId],
        ByteString.EMPTY_BYTE_STRING
      );
      const aggregator2 = new WatchChangeAggregator({
        getRemoteKeysForTarget: () => documentKeySet(),
        getTargetDataForTarget: () => targetData
      });
      aggregator2.handleTargetChange(watchChange2);
      const remoteEvent2 = aggregator2.createRemoteEvent(version(2000));
      await applyRemoteEventToLocalCache(localStore, remoteEvent2);

      // Stop listening so that the query should become inactive (but persistent)
      await releaseTarget(
        localStore,
        targetId,
        /*keepPersistedTargetData=*/ false
      );

      // Should come back with the same resume token
      const targetData2 = await allocateTarget(
        localStore,
        queryToTarget(query1)
      );
      expect(targetData2.resumeToken).to.deep.equal(resumeToken);
    }
  );

  // TODO(mrschmidt): The FieldValue.increment() field transform tests below
  // would probably be better implemented as spec tests but currently they don't
  // support transforms.

  it('handles SetMutation -> TransformMutation -> TransformMutation', () => {
    return expectLocalStore()
      .after(setMutation('foo/bar', { sum: 0 }))
      .toReturnChanged(
        doc('foo/bar', 0, { sum: 0 }, { hasLocalMutations: true })
      )
      .toContain(doc('foo/bar', 0, { sum: 0 }, { hasLocalMutations: true }))
      .after(transformMutation('foo/bar', { sum: FieldValue.increment(1) }))
      .toReturnChanged(
        doc('foo/bar', 0, { sum: 1 }, { hasLocalMutations: true })
      )
      .toContain(doc('foo/bar', 0, { sum: 1 }, { hasLocalMutations: true }))
      .after(transformMutation('foo/bar', { sum: FieldValue.increment(2) }))
      .toReturnChanged(
        doc('foo/bar', 0, { sum: 3 }, { hasLocalMutations: true })
      )
      .toContain(doc('foo/bar', 0, { sum: 3 }, { hasLocalMutations: true }))
      .finish();
  });

  // eslint-disable-next-line no-restricted-properties
  (gcIsEager ? it.skip : it)(
    'handles SetMutation -> Ack -> TransformMutation -> Ack -> TransformMutation',
    () => {
      return expectLocalStore()
        .after(setMutation('foo/bar', { sum: 0 }))
        .toReturnChanged(
          doc('foo/bar', 0, { sum: 0 }, { hasLocalMutations: true })
        )
        .toContain(doc('foo/bar', 0, { sum: 0 }, { hasLocalMutations: true }))
        .afterAcknowledgingMutation({ documentVersion: 1 })
        .toReturnChanged(
          doc('foo/bar', 1, { sum: 0 }, { hasCommittedMutations: true })
        )
        .toContain(
          doc('foo/bar', 1, { sum: 0 }, { hasCommittedMutations: true })
        )
        .after(transformMutation('foo/bar', { sum: FieldValue.increment(1) }))
        .toReturnChanged(
          doc('foo/bar', 1, { sum: 1 }, { hasLocalMutations: true })
        )
        .toContain(doc('foo/bar', 1, { sum: 1 }, { hasLocalMutations: true }))
        .afterAcknowledgingMutation({
          documentVersion: 2,
          transformResult: { integerValue: 1 }
        })
        .toReturnChanged(
          doc('foo/bar', 2, { sum: 1 }, { hasCommittedMutations: true })
        )
        .toContain(
          doc('foo/bar', 2, { sum: 1 }, { hasCommittedMutations: true })
        )
        .after(transformMutation('foo/bar', { sum: FieldValue.increment(2) }))
        .toReturnChanged(
          doc('foo/bar', 2, { sum: 3 }, { hasLocalMutations: true })
        )
        .toContain(doc('foo/bar', 2, { sum: 3 }, { hasLocalMutations: true }))
        .finish();
    }
  );

  it('handles SetMutation -> TransformMutation -> RemoteEvent -> TransformMutation', () => {
    const query1 = query('foo');
    return (
      expectLocalStore()
        .afterAllocatingQuery(query1)
        .toReturnTargetId(2)
        .after(setMutation('foo/bar', { sum: 0 }))
        .toReturnChanged(
          doc('foo/bar', 0, { sum: 0 }, { hasLocalMutations: true })
        )
        .toContain(doc('foo/bar', 0, { sum: 0 }, { hasLocalMutations: true }))
        .afterRemoteEvent(
          docAddedRemoteEvent(doc('foo/bar', 1, { sum: 0 }), [2])
        )
        .afterAcknowledgingMutation({ documentVersion: 1 })
        .toReturnChanged(doc('foo/bar', 1, { sum: 0 }))
        .toContain(doc('foo/bar', 1, { sum: 0 }))
        .after(transformMutation('foo/bar', { sum: FieldValue.increment(1) }))
        .toReturnChanged(
          doc('foo/bar', 1, { sum: 1 }, { hasLocalMutations: true })
        )
        .toContain(doc('foo/bar', 1, { sum: 1 }, { hasLocalMutations: true }))
        // The value in this remote event gets ignored since we still have a
        // pending transform mutation.
        .afterRemoteEvent(
          docUpdateRemoteEvent(doc('foo/bar', 2, { sum: 1337 }), [2])
        )
        .toReturnChanged(
          doc('foo/bar', 2, { sum: 1 }, { hasLocalMutations: true })
        )
        .toContain(doc('foo/bar', 2, { sum: 1 }, { hasLocalMutations: true }))
        // Add another increment. Note that we still compute the increment based
        // on the local value.
        .after(transformMutation('foo/bar', { sum: FieldValue.increment(2) }))
        .toReturnChanged(
          doc('foo/bar', 2, { sum: 3 }, { hasLocalMutations: true })
        )
        .toContain(doc('foo/bar', 2, { sum: 3 }, { hasLocalMutations: true }))
        .afterAcknowledgingMutation({
          documentVersion: 3,
          transformResult: { integerValue: 1 }
        })
        .toReturnChanged(
          doc('foo/bar', 3, { sum: 3 }, { hasLocalMutations: true })
        )
        .toContain(doc('foo/bar', 3, { sum: 3 }, { hasLocalMutations: true }))
        .afterAcknowledgingMutation({
          documentVersion: 4,
          transformResult: { integerValue: 1339 }
        })
        .toReturnChanged(
          doc('foo/bar', 4, { sum: 1339 }, { hasCommittedMutations: true })
        )
        .toContain(
          doc('foo/bar', 4, { sum: 1339 }, { hasCommittedMutations: true })
        )
        .finish()
    );
  });

  it('holds back only non-idempotent transforms', () => {
    const query1 = query('foo');
    return (
      expectLocalStore()
        .afterAllocatingQuery(query1)
        .toReturnTargetId(2)
        .after(setMutation('foo/bar', { sum: 0, arrayUnion: [] }))
        .toReturnChanged(
          doc(
            'foo/bar',
            0,
            { sum: 0, arrayUnion: [] },
            { hasLocalMutations: true }
          )
        )
        .afterAcknowledgingMutation({ documentVersion: 1 })
        .toReturnChanged(
          doc(
            'foo/bar',
            1,
            { sum: 0, arrayUnion: [] },
            { hasCommittedMutations: true }
          )
        )
        .afterRemoteEvent(
          docAddedRemoteEvent(
            doc('foo/bar', 1, {
              sum: 0,
              arrayUnion: []
            }),
            [2]
          )
        )
        .toReturnChanged(doc('foo/bar', 1, { sum: 0, arrayUnion: [] }))
        .afterMutations([
          transformMutation('foo/bar', { sum: FieldValue.increment(1) }),
          transformMutation('foo/bar', {
            arrayUnion: FieldValue.arrayUnion('foo')
          })
        ])
        .toReturnChanged(
          doc(
            'foo/bar',
            1,
            { sum: 1, arrayUnion: ['foo'] },
            { hasLocalMutations: true }
          )
        )
        // The sum transform is not idempotent and the backend's updated value
        // is ignored. The ArrayUnion transform is recomputed and includes the
        // backend value.
        .afterRemoteEvent(
          docUpdateRemoteEvent(
            doc('foo/bar', 2, { sum: 1337, arrayUnion: ['bar'] }),
            [2]
          )
        )
        .toReturnChanged(
          doc(
            'foo/bar',
            2,
            { sum: 1, arrayUnion: ['bar', 'foo'] },
            { hasLocalMutations: true }
          )
        )
        .finish()
    );
  });

  it('handles MergeMutation with Transform -> RemoteEvent', () => {
    const query1 = query('foo');
    return expectLocalStore()
      .afterAllocatingQuery(query1)
      .toReturnTargetId(2)
      .afterMutations([
        patchMutation('foo/bar', {}, Precondition.none()),
        transformMutation('foo/bar', { sum: FieldValue.increment(1) })
      ])
      .toReturnChanged(
        doc('foo/bar', 0, { sum: 1 }, { hasLocalMutations: true })
      )
      .toContain(doc('foo/bar', 0, { sum: 1 }, { hasLocalMutations: true }))
      .afterRemoteEvent(
        docAddedRemoteEvent(doc('foo/bar', 1, { sum: 1337 }), [2])
      )
      .toReturnChanged(
        doc('foo/bar', 1, { sum: 1 }, { hasLocalMutations: true })
      )
      .toContain(doc('foo/bar', 1, { sum: 1 }, { hasLocalMutations: true }))
      .finish();
  });

  it('handles PatchMutation with Transform -> RemoteEvent', () => {
    // Note: This test reflects the current behavior, but it may be preferable
    // to replay the mutation once we receive the first value from the backend.

    const query1 = query('foo');
    return expectLocalStore()
      .afterAllocatingQuery(query1)
      .toReturnTargetId(2)
      .afterMutations([
        patchMutation('foo/bar', {}),
        transformMutation('foo/bar', { sum: FieldValue.increment(1) })
      ])
      .toReturnChanged(deletedDoc('foo/bar', 0))
      .toNotContain('foo/bar')
      .afterRemoteEvent(
        docAddedRemoteEvent(doc('foo/bar', 1, { sum: 1337 }), [2])
      )
      .toReturnChanged(
        doc('foo/bar', 1, { sum: 1 }, { hasLocalMutations: true })
      )
      .toContain(doc('foo/bar', 1, { sum: 1 }, { hasLocalMutations: true }))
      .finish();
  });

  it('handles saving bundled documents', () => {
    return expectLocalStore()
      .after(
        bundledDocuments([
          doc('foo/bar', 1, { sum: 1337 }),
          deletedDoc('foo/bar1', 1)
        ])
      )
      .toReturnChanged(
        doc('foo/bar', 1, { sum: 1337 }),
        deletedDoc('foo/bar1', 1)
      )
      .toContain(doc('foo/bar', 1, { sum: 1337 }))
      .toContain(deletedDoc('foo/bar1', 1))
      .finish();
  });

  it('handles saving bundled documents with newer existing version', () => {
    const query1 = query('foo');
    return expectLocalStore()
      .afterAllocatingQuery(query1)
      .toReturnTargetId(2)
      .after(docAddedRemoteEvent(doc('foo/bar', 2, { sum: 1337 }), [2]))
      .toContain(doc('foo/bar', 2, { sum: 1337 }))
      .after(
        bundledDocuments([
          doc('foo/bar', 1, { sum: 1336 }),
          deletedDoc('foo/bar1', 1)
        ])
      )
      .toReturnChanged(deletedDoc('foo/bar1', 1))
      .toContain(doc('foo/bar', 2, { sum: 1337 }))
      .toContain(deletedDoc('foo/bar1', 1))
      .finish();
  });

  it('handles saving bundled documents with older existing version', () => {
    const query1 = query('foo');
    return expectLocalStore()
      .afterAllocatingQuery(query1)
      .toReturnTargetId(2)
      .after(docAddedRemoteEvent(doc('foo/bar', 1, { val: 'to-delete' }), [2]))
      .toContain(doc('foo/bar', 1, { val: 'to-delete' }))
      .after(
        bundledDocuments([
          doc('foo/new', 1, { sum: 1336 }),
          deletedDoc('foo/bar', 2)
        ])
      )
      .toReturnChanged(
        doc('foo/new', 1, { sum: 1336 }),
        deletedDoc('foo/bar', 2)
      )
      .toContain(doc('foo/new', 1, { sum: 1336 }))
      .toContain(deletedDoc('foo/bar', 2))
      .finish();
  });

  it('handles saving bundled documents with same existing version should not overwrite', () => {
    const query1 = query('foo');
    return expectLocalStore()
      .afterAllocatingQuery(query1)
      .toReturnTargetId(2)
      .after(docAddedRemoteEvent(doc('foo/bar', 1, { val: 'old' }), [2]))
      .toContain(doc('foo/bar', 1, { val: 'old' }))
      .after(bundledDocuments([doc('foo/bar', 1, { val: 'new' })]))
      .toReturnChanged()
      .toContain(doc('foo/bar', 1, { val: 'old' }))
      .finish();
  });

  it('handles MergeMutation with Transform -> BundledDocuments', () => {
    const query1 = query('foo');
    return expectLocalStore()
      .afterAllocatingQuery(query1)
      .toReturnTargetId(2)
      .afterMutations([
        patchMutation('foo/bar', {}, Precondition.none()),
        transformMutation('foo/bar', { sum: FieldValue.increment(1) })
      ])
      .toReturnChanged(
        doc('foo/bar', 0, { sum: 1 }, { hasLocalMutations: true })
      )
      .toContain(doc('foo/bar', 0, { sum: 1 }, { hasLocalMutations: true }))
      .after(bundledDocuments([doc('foo/bar', 1, { sum: 1337 })]))
      .toReturnChanged(
        doc('foo/bar', 1, { sum: 1 }, { hasLocalMutations: true })
      )
      .toContain(doc('foo/bar', 1, { sum: 1 }, { hasLocalMutations: true }))
      .finish();
  });

  it('handles PatchMutation with Transform -> BundledDocuments', () => {
    // Note: see comments in `handles PatchMutation with Transform -> RemoteEvent`.
    // The behavior for this and remote event is the same.

    const query1 = query('foo');
    return expectLocalStore()
      .afterAllocatingQuery(query1)
      .toReturnTargetId(2)
      .afterMutations([
        patchMutation('foo/bar', {}),
        transformMutation('foo/bar', { sum: FieldValue.increment(1) })
      ])
      .toReturnChanged(deletedDoc('foo/bar', 0))
      .toNotContain('foo/bar')
      .after(bundledDocuments([doc('foo/bar', 1, { sum: 1337 })]))
      .toReturnChanged(
        doc('foo/bar', 1, { sum: 1 }, { hasLocalMutations: true })
      )
      .toContain(doc('foo/bar', 1, { sum: 1 }, { hasLocalMutations: true }))
      .finish();
  });

  it('handles saving and checking bundle metadata', () => {
    return expectLocalStore()
      .toHaveNewerBundle(bundleMetadata('test', 2), false)
      .afterSavingBundle(bundleMetadata('test', 2))
      .toHaveNewerBundle(bundleMetadata('test', 1), true)
      .finish();
  });

  it('handles saving and loading named queries', async () => {
    return expectLocalStore()
      .after(
        namedQuery(
          'testQueryName',
          query('coll'),
          /* limitType */ 'FIRST',
          SnapshotVersion.min()
        )
      )
      .toHaveNamedQuery({
        name: 'testQueryName',
        query: query('coll'),
        readTime: SnapshotVersion.min()
      })
      .finish();
  });

  it('loading named queries allocates targets and updates target document mapping', async () => {
    const expectedQueryDocumentMap = new Map([
      ['query-1', documentKeySet(key('foo1/bar'))],
      ['query-2', documentKeySet(key('foo2/bar'))]
    ]);
    const version1 = SnapshotVersion.fromTimestamp(Timestamp.fromMillis(10000));
    const version2 = SnapshotVersion.fromTimestamp(Timestamp.fromMillis(20000));

    return expectLocalStore()
      .after(
        bundledDocuments(
          [doc('foo1/bar', 1, { sum: 1337 }), doc('foo2/bar', 2, { sum: 42 })],
          [['query-1'], ['query-2']]
        )
      )
      .toReturnChanged(
        doc('foo1/bar', 1, { sum: 1337 }),
        doc('foo2/bar', 2, { sum: 42 })
      )
      .toContain(doc('foo1/bar', 1, { sum: 1337 }))
      .toContain(doc('foo2/bar', 2, { sum: 42 }))
      .after(
        namedQuery(
          'query-1',
          query('foo1'),
          /* limitType */ 'FIRST',
          version1,
          expectedQueryDocumentMap.get('query-1')
        )
      )
      .toHaveNamedQuery({
        name: 'query-1',
        query: query('foo1'),
        readTime: version1
      })
      .toHaveQueryDocumentMapping(
        persistence,
        /*targetId*/ 2,
        /*expectedKeys*/ documentKeySet(key('foo1/bar'))
      )
      .after(
        namedQuery(
          'query-2',
          query('foo2'),
          /* limitType */ 'FIRST',
          version2,
          expectedQueryDocumentMap.get('query-2')
        )
      )
      .toHaveNamedQuery({
        name: 'query-2',
        query: query('foo2'),
        readTime: version2
      })
      .toHaveQueryDocumentMapping(
        persistence,
        /*targetId*/ 4,
        /*expectedKeys*/ documentKeySet(key('foo2/bar'))
      )
      .finish();
  });

  it('handles saving and loading limit to last queries', async () => {
    const now = Timestamp.now();
    return expectLocalStore()
      .after(
        namedQuery(
          'testQueryName',
          queryWithLimit(query('coll', orderBy('sort')), 5, LimitType.First),
          /* limitType */ 'LAST',
          SnapshotVersion.fromTimestamp(now)
        )
      )
      .toHaveNamedQuery({
        name: 'testQueryName',
        query: queryWithLimit(
          query('coll', orderBy('sort')),
          5,
          LimitType.Last
        ),
        readTime: SnapshotVersion.fromTimestamp(now)
      })
      .finish();
  });

  it('computes highest unacknowledged batch id correctly', () => {
    return expectLocalStore()
      .toReturnHighestUnacknowledgeBatchId(BATCHID_UNKNOWN)
      .afterMutations([setMutation('foo/bar', {})])
      .toReturnHighestUnacknowledgeBatchId(1)
      .afterMutations([patchMutation('foo/bar', { abc: 123 })])
      .toReturnHighestUnacknowledgeBatchId(2)
      .afterAcknowledgingMutation({ documentVersion: 1 })
      .toReturnHighestUnacknowledgeBatchId(2)
      .afterRejectingMutation()
      .toReturnHighestUnacknowledgeBatchId(BATCHID_UNKNOWN)
      .finish();
  });

  it('only persists updates for documents when version changes', () => {
    const query1 = query('foo');
    return (
      expectLocalStore()
        .afterAllocatingQuery(query1)
        .toReturnTargetId(2)
        .afterRemoteEvent(
          docAddedRemoteEvent(doc('foo/bar', 1, { val: 'old' }), [2])
        )
        .toReturnChanged(doc('foo/bar', 1, { val: 'old' }))
        .toContain(doc('foo/bar', 1, { val: 'old' }))
        .afterRemoteEvent(
          docAddedRemoteEvent(
            [
              doc('foo/bar', 1, { val: 'new' }),
              doc('foo/baz', 2, { val: 'new' })
            ],
            [2]
          )
        )
        .toReturnChanged(doc('foo/baz', 2, { val: 'new' }))
        // The update to foo/bar is ignored.
        .toContain(doc('foo/bar', 1, { val: 'old' }))
        .toContain(doc('foo/baz', 2, { val: 'new' }))
        .finish()
    );
  });

  it('uses target mapping to execute queries', () => {
    if (queryEngine.type !== QueryEngineType.IndexFree || gcIsEager) {
      return;
    }

    // This test verifies that once a target mapping has been written, only
    // documents that match the query are read from the RemoteDocumentCache.

    const query1 = query('foo', filter('matches', '==', true));
    return (
      expectLocalStore()
        .afterAllocatingQuery(query1)
        .toReturnTargetId(2)
        .after(setMutation('foo/a', { matches: true }))
        .after(setMutation('foo/b', { matches: true }))
        .after(setMutation('foo/ignored', { matches: false }))
        .afterAcknowledgingMutation({ documentVersion: 10 })
        .afterAcknowledgingMutation({ documentVersion: 10 })
        .afterAcknowledgingMutation({ documentVersion: 10 })
        .afterExecutingQuery(query1)
        // Execute the query, but note that we read all existing documents
        // from the RemoteDocumentCache since we do not yet have target
        // mapping.
        .toHaveRead({ documentsByQuery: 2 })
        .after(
          docAddedRemoteEvent(
            [
              doc('foo/a', 10, { matches: true }),
              doc('foo/b', 10, { matches: true })
            ],
            [2],
            []
          )
        )
        .after(
          noChangeEvent(
            /* targetId= */ 2,
            /* snapshotVersion= */ 10,
            /* resumeToken= */ byteStringFromString('foo')
          )
        )
        .after(localViewChanges(2, /* fromCache= */ false, {}))
        .afterExecutingQuery(query1)
        .toHaveRead({ documentsByKey: 2, documentsByQuery: 0 })
        .toReturnChanged(
          doc('foo/a', 10, { matches: true }),
          doc('foo/b', 10, { matches: true })
        )
        .finish()
    );
  });

  it('last limbo free snapshot is advanced during view processing', async () => {
    // This test verifies that the `lastLimboFreeSnapshot` version for TargetData
    // is advanced when we compute a limbo-free free view and that the mapping
    // is persisted when we release a query.

    const target = queryToTarget(query('foo'));

    const targetData = await allocateTarget(localStore, target);

    // Advance the query snapshot
    await applyRemoteEventToLocalCache(
      localStore,
      noChangeEvent(
        /* targetId= */ targetData.targetId,
        /* snapshotVersion= */ 10,
        /* resumeToken= */ byteStringFromString('foo')
      )
    );

    // At this point, we have not yet confirmed that the query is limbo free.
    let cachedTargetData = await persistence.runTransaction(
      'getTargetData',
      'readonly',
      txn => getLocalTargetData(localStore, txn, target)
    );
    expect(
      cachedTargetData!.lastLimboFreeSnapshotVersion.isEqual(
        SnapshotVersion.min()
      )
    ).to.be.true;

    // Mark the view synced, which updates the last limbo free snapshot version.
    await notifyLocalViewChanges(localStore, [
      localViewChanges(2, /* fromCache= */ false, {})
    ]);
    cachedTargetData = await persistence.runTransaction(
      'getTargetData',
      'readonly',
      txn => getLocalTargetData(localStore, txn, target)
    );
    expect(cachedTargetData!.lastLimboFreeSnapshotVersion.isEqual(version(10)))
      .to.be.true;

    // The last limbo free snapshot version is persisted even if we release the
    // query.
    await releaseTarget(
      localStore,
      targetData.targetId,
      /* keepPersistedTargetData= */ false
    );

    if (!gcIsEager) {
      cachedTargetData = await persistence.runTransaction(
        'getTargetData',
        'readonly',
        txn => getLocalTargetData(localStore, txn, target)
      );
      expect(
        cachedTargetData!.lastLimboFreeSnapshotVersion.isEqual(version(10))
      ).to.be.true;
    }
  });

  // eslint-disable-next-line no-restricted-properties
  (gcIsEager ? it.skip : it)(
    'queries include locally modified documents',
    () => {
      // This test verifies that queries that have a persisted TargetMapping
      // include documents that were modified by local edits after the target
      // mapping was written.

      const query1 = query('foo', filter('matches', '==', true));
      return (
        expectLocalStore()
          .afterAllocatingQuery(query1)
          .toReturnTargetId(2)
          .after(
            docAddedRemoteEvent([doc('foo/a', 10, { matches: true })], [2], [])
          )
          .after(localViewChanges(2, /* fromCache= */ false, {}))
          // Execute the query based on the RemoteEvent.
          .afterExecutingQuery(query1)
          .toReturnChanged(doc('foo/a', 10, { matches: true }))
          // Write a document.
          .after(setMutation('foo/b', { matches: true }))
          // Execute the query and make sure that the pending mutation is
          // included in the result.
          .afterExecutingQuery(query1)
          .toReturnChanged(
            doc('foo/a', 10, { matches: true }),
            doc('foo/b', 0, { matches: true }, { hasLocalMutations: true })
          )
          .afterAcknowledgingMutation({ documentVersion: 11 })
          // Execute the query and make sure that the acknowledged mutation is
          // included in the result.
          .afterExecutingQuery(query1)
          .toReturnChanged(
            doc('foo/a', 10, { matches: true }),
            doc('foo/b', 11, { matches: true }, { hasCommittedMutations: true })
          )
          .finish()
      );
    }
  );

  // eslint-disable-next-line no-restricted-properties
  (gcIsEager ? it.skip : it)(
    'queries include documents from other queries',
    () => {
      // This test verifies that queries that have a persisted TargetMapping
      // include documents that were modified by other queries after the target
      // mapping was written.

      const filteredQuery = query('foo', filter('matches', '==', true));
      const fullQuery = query('foo');
      return (
        expectLocalStore()
          .afterAllocatingQuery(filteredQuery)
          .toReturnTargetId(2)
          .after(
            docAddedRemoteEvent([doc('foo/a', 10, { matches: true })], [2], [])
          )
          .after(
            noChangeEvent(
              /* targetId= */ 2,
              /* snapshotVersion= */ 10,
              /* resumeToken= */ byteStringFromString('foo')
            )
          )
          .after(localViewChanges(2, /* fromCache= */ false, {}))
          .afterReleasingTarget(2)
          // Start another query and add more matching documents to the collection.
          .afterAllocatingQuery(fullQuery)
          .toReturnTargetId(4)
          .after(
            docAddedRemoteEvent(
              [
                doc('foo/a', 10, { matches: true }),
                doc('foo/b', 20, { matches: true })
              ],
              [4],
              []
            )
          )
          .afterReleasingTarget(4)
          // Run the original query again and ensure that both the original
          // matches as well as all new matches are included in the result set.
          .afterAllocatingQuery(filteredQuery)
          .afterExecutingQuery(filteredQuery)
          .toReturnChanged(
            doc('foo/a', 10, { matches: true }),
            doc('foo/b', 20, { matches: true })
          )
          .finish()
      );
    }
  );

  // eslint-disable-next-line no-restricted-properties
  (gcIsEager ? it.skip : it)(
    'queries filter documents that no longer match',
    () => {
      // This test verifies that documents that once matched a query are
      // post-filtered if they no longer match the query filter.

      const filteredQuery = query('foo', filter('matches', '==', true));
      const fullQuery = query('foo');
      return (
        expectLocalStore()
          // Add two document results for a simple filter query
          .afterAllocatingQuery(filteredQuery)
          .toReturnTargetId(2)
          .after(
            docAddedRemoteEvent(
              [
                doc('foo/a', 10, { matches: true }),
                doc('foo/b', 10, { matches: true })
              ],
              [2],
              []
            )
          )
          .after(
            noChangeEvent(
              /* targetId= */ 2,
              /* snapshotVersion= */ 10,
              /* resumeToken= */ byteStringFromString('foo')
            )
          )
          .after(localViewChanges(2, /* fromCache= */ false, {}))
          .afterReleasingTarget(2)
          // Modify one of the documents to no longer match while the filtered
          // query is inactive.
          .afterAllocatingQuery(fullQuery)
          .toReturnTargetId(4)
          .after(
            docAddedRemoteEvent(
              [
                doc('foo/a', 10, { matches: true }),
                doc('foo/b', 20, { matches: false })
              ],
              [4],
              []
            )
          )
          .afterReleasingTarget(4)
          // Run the original query again and ensure that both the original
          // matches as well as all new matches are included in the result set.
          .afterAllocatingQuery(filteredQuery)
          .afterExecutingQuery(filteredQuery)
          // Re-run the filtered query and verify that the modified document is
          // no longer returned.
          .toReturnChanged(doc('foo/a', 10, { matches: true }))
          .finish()
      );
    }
  );
}<|MERGE_RESOLUTION|>--- conflicted
+++ resolved
@@ -34,21 +34,15 @@
 import { IndexFreeQueryEngine } from '../../../src/local/index_free_query_engine';
 import { IndexedDbPersistence } from '../../../src/local/indexeddb_persistence';
 import {
-<<<<<<< HEAD
   applyBundleDocuments,
   getNamedQuery,
   hasNewerBundle,
+  applyRemoteEventToLocalCache,
   LocalStore,
   LocalWriteResult,
   newLocalStore,
   saveBundle,
   saveNamedQuery,
-  synchronizeLastDocumentChangeReadTime
-=======
-  applyRemoteEventToLocalCache,
-  LocalStore,
-  LocalWriteResult,
-  newLocalStore,
   synchronizeLastDocumentChangeReadTime,
   notifyLocalViewChanges,
   acknowledgeBatch,
@@ -60,7 +54,6 @@
   getLocalTargetData,
   getHighestUnacknowledgedBatchId,
   rejectBatch
->>>>>>> e8b950fd
 } from '../../../src/local/local_store';
 import { LocalViewChanges } from '../../../src/local/local_view_changes';
 import { Persistence } from '../../../src/local/persistence';
