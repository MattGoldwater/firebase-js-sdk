/**
 * @license
 * Copyright 2020 Google LLC
 *
 * Licensed under the Apache License, Version 2.0 (the "License");
 * you may not use this file except in compliance with the License.
 * You may obtain a copy of the License at
 *
 *   http://www.apache.org/licenses/LICENSE-2.0
 *
 * Unless required by applicable law or agreed to in writing, software
 * distributed under the License is distributed on an "AS IS" BASIS,
 * WITHOUT WARRANTIES OR CONDITIONS OF ANY KIND, either express or implied.
 * See the License for the specific language governing permissions and
 * limitations under the License.
 */
import { expect, use } from 'chai';
import * as chaiAsPromised from 'chai-as-promised';
import {
  BundleReader,
  SizedBundleElement
} from '../../../src/util/bundle_reader';
<<<<<<< HEAD
import { isNode } from '../../util/test_platform';
import {
  PlatformSupport,
  toByteStreamReader
} from '../../../src/platform/platform';
import {
  doc1String,
  doc1MetaString,
  doc1Meta,
  noDocMetaString,
  noDocMeta,
  doc2MetaString,
  doc2Meta,
  limitQueryString,
  limitQuery,
  limitToLastQuery,
  limitToLastQueryString,
  meta,
  metaString,
  doc2String,
  doc1,
  doc2
} from '../../util/bundle_data';

=======
import { BundleElement } from '../../../src/protos/firestore_bundle_proto';
import { toByteStreamReader } from '../../../src/platform/byte_stream_reader';

use(chaiAsPromised);

>>>>>>> 2e73801a
/**
 * Create a `ReadableStream` from a string.
 *
 * @param content: Bundle in string.
 * @param bytesPerRead: How many bytes to read from the underlying buffer from
 * each read through the stream.
 */
<<<<<<< HEAD
export function readableStreamFromString(
  content: string,
  bytesPerRead = 10240
): ReadableStream<Uint8Array | ArrayBuffer> {
  let readFrom = 0;
  const data = new TextEncoder().encode(content);
  return new ReadableStream({
    start(controller) {},
    async pull(controller): Promise<void> {
      controller.enqueue(data.slice(readFrom, readFrom + bytesPerRead));
      readFrom += bytesPerRead;
      if (readFrom >= data.byteLength) {
        controller.close();
      }
    }
  });
}

// Testing readableStreamFromString() is working as expected.
// eslint-disable-next-line no-restricted-properties
(isNode() ? describe.skip : describe)('readableStreamFromString()', () => {
  it('returns stepping readable stream', async () => {
    const encoder = new TextEncoder();
    const r = PlatformSupport.getPlatform().toByteStreamReader(
      readableStreamFromString('0123456789', 4)
    );
=======
export function byteStreamReaderFromString(
  content: string,
  bytesPerRead: number
): ReadableStreamReader<Uint8Array> {
  const data = new TextEncoder().encode(content);
  return toByteStreamReader(data, bytesPerRead);
}

function lengthPrefixedString(o: {}): string {
  const str = JSON.stringify(o);
  const l = new TextEncoder().encode(str).byteLength;
  return `${l}${str}`;
}

// Testing readableStreamFromString() is working as expected.
describe('byteStreamReaderFromString()', () => {
  it('returns a reader stepping readable stream', async () => {
    const encoder = new TextEncoder();
    const r = byteStreamReaderFromString('0123456789', 4);
>>>>>>> 2e73801a

    let result = await r.read();
    expect(result.value).to.deep.equal(encoder.encode('0123'));
    expect(result.done).to.be.false;

    result = await r.read();
    expect(result.value).to.deep.equal(encoder.encode('4567'));
    expect(result.done).to.be.false;

    result = await r.read();
    expect(result.value).to.deep.equal(encoder.encode('89'));
    expect(result.done).to.be.false;

    result = await r.read();
    expect(result.value).to.be.undefined;
    expect(result.done).to.be.true;
  });
});

<<<<<<< HEAD
const encoder = new TextEncoder();

=======
>>>>>>> 2e73801a
describe('Bundle ', () => {
  genericBundleReadingTests(1);
  genericBundleReadingTests(4);
  genericBundleReadingTests(64);
  genericBundleReadingTests(1024);
});

function genericBundleReadingTests(bytesPerRead: number): void {
<<<<<<< HEAD
  // On Node, we need to override `bytesPerRead` from it's platform's `toByteStreamReader` call.
  if (isNode()) {
    const platform = PlatformSupport.getPlatform();
    platform.toByteStreamReader = source =>
      toByteStreamReader(source as Uint8Array, bytesPerRead);
    // eslint-disable-next-line @typescript-eslint/no-explicit-any
    (PlatformSupport as any)._forceSetPlatform(platform);
  }

  function bundleFromString(s: string): BundleReader {
    if (isNode()) {
      return new BundleReader(encoder.encode(s));
    } else {
      return new BundleReader(readableStreamFromString(s, bytesPerRead));
=======
  function bundleFromString(s: string): BundleReader {
    return new BundleReader(byteStreamReaderFromString(s, bytesPerRead));
  }

  const encoder = new TextEncoder();
  // Setting up test data.
  const meta: BundleElement = {
    metadata: {
      id: 'test-bundle',
      createTime: { seconds: 1577836805, nanos: 6 },
      version: 1,
      totalDocuments: 1,
      totalBytes: 416
    }
  };
  const metaString = lengthPrefixedString(meta);

  const doc1Meta: BundleElement = {
    documentMetadata: {
      name:
        'projects/test-project/databases/(default)/documents/collectionId/doc1',
      readTime: { seconds: 5, nanos: 6 },
      exists: true
    }
  };
  const doc1MetaString = lengthPrefixedString(doc1Meta);
  const doc1: BundleElement = {
    document: {
      name:
        'projects/test-project/databases/(default)/documents/collectionId/doc1',
      createTime: { seconds: 1, nanos: 2000000 },
      updateTime: { seconds: 3, nanos: 4000 },
      fields: { foo: { stringValue: 'value' }, bar: { integerValue: -42 } }
    }
  };
  const doc1String = lengthPrefixedString(doc1);

  const doc2Meta: BundleElement = {
    documentMetadata: {
      name:
        'projects/test-project/databases/(default)/documents/collectionId/doc2',
      readTime: { seconds: 5, nanos: 6 },
      exists: true
    }
  };
  const doc2MetaString = lengthPrefixedString(doc2Meta);
  const doc2: BundleElement = {
    document: {
      name:
        'projects/test-project/databases/(default)/documents/collectionId/doc2',
      createTime: { seconds: 1, nanos: 2000000 },
      updateTime: { seconds: 3, nanos: 4000 },
      fields: { foo: { stringValue: 'value1' }, bar: { integerValue: 42 } }
    }
  };
  const doc2String = lengthPrefixedString(doc2);

  const noDocMeta: BundleElement = {
    documentMetadata: {
      name:
        'projects/test-project/databases/(default)/documents/collectionId/nodoc',
      readTime: { seconds: 5, nanos: 6 },
      exists: false
    }
  };
  const noDocMetaString = lengthPrefixedString(noDocMeta);

  const limitQuery: BundleElement = {
    namedQuery: {
      name: 'limitQuery',
      bundledQuery: {
        parent: 'projects/fireeats-97d5e/databases/(default)/documents',
        structuredQuery: {
          from: [{ collectionId: 'node_3.7.5_7Li7XoCjutvNxwD0tpo9' }],
          orderBy: [{ field: { fieldPath: 'sort' }, direction: 'DESCENDING' }],
          limit: { 'value': 1 }
        },
        limitType: 'FIRST'
      },
      readTime: { 'seconds': 1590011379, 'nanos': 191164000 }
    }
  };
  const limitQueryString = lengthPrefixedString(limitQuery);
  const limitToLastQuery: BundleElement = {
    namedQuery: {
      name: 'limitToLastQuery',
      bundledQuery: {
        parent: 'projects/fireeats-97d5e/databases/(default)/documents',
        structuredQuery: {
          from: [{ collectionId: 'node_3.7.5_7Li7XoCjutvNxwD0tpo9' }],
          orderBy: [{ field: { fieldPath: 'sort' }, direction: 'ASCENDING' }],
          limit: { 'value': 1 }
        },
        limitType: 'LAST'
      },
      readTime: { 'seconds': 1590011379, 'nanos': 543063000 }
>>>>>>> 2e73801a
    }
  }

  async function getAllElements(
    bundle: BundleReader
  ): Promise<SizedBundleElement[]> {
    const result: SizedBundleElement[] = [];
    while (true) {
      const sizedElement = await bundle.nextElement();
      if (sizedElement === null) {
        break;
      }
      if (!sizedElement.isBundleMetadata()) {
        result.push(sizedElement);
      }
    }

    return Promise.resolve(result);
  }

  function verifySizedElement(
    element: SizedBundleElement,
    payload: unknown,
    payloadString: string
  ): void {
    expect(element.payload).to.deep.equal(payload);
    expect(element.byteLength).to.equal(
      encoder.encode(payloadString).byteLength
    );
  }

  async function generateBundleAndParse(
    bundleString: string,
    bytesPerRead: number,
    validMeta = false
  ): Promise<void> {
    const bundle = bundleFromString(bundleString);

    if (!validMeta) {
      await expect(await bundle.getMetadata()).should.be.rejected;
    } else {
      expect(await bundle.getMetadata()).to.deep.equal(meta.metadata);
    }

    await getAllElements(bundle);
  }

  it('reads with query and doc with bytesPerRead ' + bytesPerRead, async () => {
    const bundle = bundleFromString(
      metaString +
        limitQueryString +
        limitToLastQueryString +
        doc1MetaString +
        doc1String
    );

    expect(await bundle.getMetadata()).to.deep.equal(meta.metadata);

    const actual = await getAllElements(bundle);
    expect(actual.length).to.equal(4);
    verifySizedElement(actual[0], limitQuery, limitQueryString);
    verifySizedElement(actual[1], limitToLastQuery, limitToLastQueryString);
    verifySizedElement(actual[2], doc1Meta, doc1MetaString);
    verifySizedElement(actual[3], doc1, doc1String);
  });

  it(
    'reads with unexpected orders with bytesPerRead ' + bytesPerRead,
    async () => {
      const bundle = bundleFromString(
        metaString +
          doc1MetaString +
          doc1String +
          limitQueryString +
          doc2MetaString +
          doc2String
      );

      const actual = await getAllElements(bundle);
      expect(actual.length).to.equal(5);
      verifySizedElement(actual[0], doc1Meta, doc1MetaString);
      verifySizedElement(actual[1], doc1, doc1String);
      verifySizedElement(actual[2], limitQuery, limitQueryString);
      verifySizedElement(actual[3], doc2Meta, doc2MetaString);
      verifySizedElement(actual[4], doc2, doc2String);

      // Reading metadata after other elements should also work.
      expect(await bundle.getMetadata()).to.deep.equal(meta.metadata);
    }
  );

  it(
    'reads without named query with bytesPerRead ' + bytesPerRead,
    async () => {
      const bundle = bundleFromString(metaString + doc1MetaString + doc1String);

      expect(await bundle.getMetadata()).to.deep.equal(meta.metadata);

      const actual = await getAllElements(bundle);
      expect(actual.length).to.equal(2);
      verifySizedElement(actual[0], doc1Meta, doc1MetaString);
      verifySizedElement(actual[1], doc1, doc1String);
    }
  );

  it('reads with deleted doc with bytesPerRead ' + bytesPerRead, async () => {
    const bundle = bundleFromString(
      metaString + noDocMetaString + doc1MetaString + doc1String
    );

    expect(await bundle.getMetadata()).to.deep.equal(meta.metadata);

    const actual = await getAllElements(bundle);
    expect(actual.length).to.equal(3);
    verifySizedElement(actual[0], noDocMeta, noDocMetaString);
    verifySizedElement(actual[1], doc1Meta, doc1MetaString);
    verifySizedElement(actual[2], doc1, doc1String);
  });

  it(
    'reads without documents or query with bytesPerRead ' + bytesPerRead,
    async () => {
      const bundle = bundleFromString(metaString);

      expect(await bundle.getMetadata()).to.deep.equal(meta.metadata);

      const actual = await getAllElements(bundle);
      expect(actual.length).to.equal(0);
    }
  );

  it(
    'throws with ill-formatted bundle with bytesPerRead ' + bytesPerRead,
    async () => {
      await expect(
        generateBundleAndParse('metadata: "no length prefix"', bytesPerRead)
      ).to.be.rejectedWith(
        'Reached the end of bundle when a length string is expected.'
      );

      await expect(
        generateBundleAndParse('{metadata: "no length prefix"}', bytesPerRead)
      ).to.be.rejectedWith('Unexpected end of JSON input');

      await expect(
        generateBundleAndParse(
          metaString + 'invalid-string',
          bytesPerRead,
          true
        )
      ).to.be.rejectedWith(
        'Reached the end of bundle when a length string is expected.'
      );

      await expect(
        generateBundleAndParse('1' + metaString, bytesPerRead)
      ).to.be.rejectedWith('Reached the end of bundle when more is expected.');

      // First element is not BundleMetadata.
      await expect(
        generateBundleAndParse(doc1MetaString + doc1String, bytesPerRead)
      ).to.be.rejectedWith('The first element of the bundle is not a metadata');
    }
  );
}<|MERGE_RESOLUTION|>--- conflicted
+++ resolved
@@ -20,12 +20,7 @@
   BundleReader,
   SizedBundleElement
 } from '../../../src/util/bundle_reader';
-<<<<<<< HEAD
-import { isNode } from '../../util/test_platform';
-import {
-  PlatformSupport,
-  toByteStreamReader
-} from '../../../src/platform/platform';
+import { toByteStreamReader } from '../../../src/platform/byte_stream_reader';
 import {
   doc1String,
   doc1MetaString,
@@ -45,13 +40,8 @@
   doc2
 } from '../../util/bundle_data';
 
-=======
-import { BundleElement } from '../../../src/protos/firestore_bundle_proto';
-import { toByteStreamReader } from '../../../src/platform/byte_stream_reader';
-
 use(chaiAsPromised);
 
->>>>>>> 2e73801a
 /**
  * Create a `ReadableStream` from a string.
  *
@@ -59,34 +49,6 @@
  * @param bytesPerRead: How many bytes to read from the underlying buffer from
  * each read through the stream.
  */
-<<<<<<< HEAD
-export function readableStreamFromString(
-  content: string,
-  bytesPerRead = 10240
-): ReadableStream<Uint8Array | ArrayBuffer> {
-  let readFrom = 0;
-  const data = new TextEncoder().encode(content);
-  return new ReadableStream({
-    start(controller) {},
-    async pull(controller): Promise<void> {
-      controller.enqueue(data.slice(readFrom, readFrom + bytesPerRead));
-      readFrom += bytesPerRead;
-      if (readFrom >= data.byteLength) {
-        controller.close();
-      }
-    }
-  });
-}
-
-// Testing readableStreamFromString() is working as expected.
-// eslint-disable-next-line no-restricted-properties
-(isNode() ? describe.skip : describe)('readableStreamFromString()', () => {
-  it('returns stepping readable stream', async () => {
-    const encoder = new TextEncoder();
-    const r = PlatformSupport.getPlatform().toByteStreamReader(
-      readableStreamFromString('0123456789', 4)
-    );
-=======
 export function byteStreamReaderFromString(
   content: string,
   bytesPerRead: number
@@ -95,18 +57,11 @@
   return toByteStreamReader(data, bytesPerRead);
 }
 
-function lengthPrefixedString(o: {}): string {
-  const str = JSON.stringify(o);
-  const l = new TextEncoder().encode(str).byteLength;
-  return `${l}${str}`;
-}
-
 // Testing readableStreamFromString() is working as expected.
 describe('byteStreamReaderFromString()', () => {
   it('returns a reader stepping readable stream', async () => {
     const encoder = new TextEncoder();
     const r = byteStreamReaderFromString('0123456789', 4);
->>>>>>> 2e73801a
 
     let result = await r.read();
     expect(result.value).to.deep.equal(encoder.encode('0123'));
@@ -126,11 +81,6 @@
   });
 });
 
-<<<<<<< HEAD
-const encoder = new TextEncoder();
-
-=======
->>>>>>> 2e73801a
 describe('Bundle ', () => {
   genericBundleReadingTests(1);
   genericBundleReadingTests(4);
@@ -139,121 +89,11 @@
 });
 
 function genericBundleReadingTests(bytesPerRead: number): void {
-<<<<<<< HEAD
-  // On Node, we need to override `bytesPerRead` from it's platform's `toByteStreamReader` call.
-  if (isNode()) {
-    const platform = PlatformSupport.getPlatform();
-    platform.toByteStreamReader = source =>
-      toByteStreamReader(source as Uint8Array, bytesPerRead);
-    // eslint-disable-next-line @typescript-eslint/no-explicit-any
-    (PlatformSupport as any)._forceSetPlatform(platform);
-  }
-
-  function bundleFromString(s: string): BundleReader {
-    if (isNode()) {
-      return new BundleReader(encoder.encode(s));
-    } else {
-      return new BundleReader(readableStreamFromString(s, bytesPerRead));
-=======
   function bundleFromString(s: string): BundleReader {
     return new BundleReader(byteStreamReaderFromString(s, bytesPerRead));
   }
 
   const encoder = new TextEncoder();
-  // Setting up test data.
-  const meta: BundleElement = {
-    metadata: {
-      id: 'test-bundle',
-      createTime: { seconds: 1577836805, nanos: 6 },
-      version: 1,
-      totalDocuments: 1,
-      totalBytes: 416
-    }
-  };
-  const metaString = lengthPrefixedString(meta);
-
-  const doc1Meta: BundleElement = {
-    documentMetadata: {
-      name:
-        'projects/test-project/databases/(default)/documents/collectionId/doc1',
-      readTime: { seconds: 5, nanos: 6 },
-      exists: true
-    }
-  };
-  const doc1MetaString = lengthPrefixedString(doc1Meta);
-  const doc1: BundleElement = {
-    document: {
-      name:
-        'projects/test-project/databases/(default)/documents/collectionId/doc1',
-      createTime: { seconds: 1, nanos: 2000000 },
-      updateTime: { seconds: 3, nanos: 4000 },
-      fields: { foo: { stringValue: 'value' }, bar: { integerValue: -42 } }
-    }
-  };
-  const doc1String = lengthPrefixedString(doc1);
-
-  const doc2Meta: BundleElement = {
-    documentMetadata: {
-      name:
-        'projects/test-project/databases/(default)/documents/collectionId/doc2',
-      readTime: { seconds: 5, nanos: 6 },
-      exists: true
-    }
-  };
-  const doc2MetaString = lengthPrefixedString(doc2Meta);
-  const doc2: BundleElement = {
-    document: {
-      name:
-        'projects/test-project/databases/(default)/documents/collectionId/doc2',
-      createTime: { seconds: 1, nanos: 2000000 },
-      updateTime: { seconds: 3, nanos: 4000 },
-      fields: { foo: { stringValue: 'value1' }, bar: { integerValue: 42 } }
-    }
-  };
-  const doc2String = lengthPrefixedString(doc2);
-
-  const noDocMeta: BundleElement = {
-    documentMetadata: {
-      name:
-        'projects/test-project/databases/(default)/documents/collectionId/nodoc',
-      readTime: { seconds: 5, nanos: 6 },
-      exists: false
-    }
-  };
-  const noDocMetaString = lengthPrefixedString(noDocMeta);
-
-  const limitQuery: BundleElement = {
-    namedQuery: {
-      name: 'limitQuery',
-      bundledQuery: {
-        parent: 'projects/fireeats-97d5e/databases/(default)/documents',
-        structuredQuery: {
-          from: [{ collectionId: 'node_3.7.5_7Li7XoCjutvNxwD0tpo9' }],
-          orderBy: [{ field: { fieldPath: 'sort' }, direction: 'DESCENDING' }],
-          limit: { 'value': 1 }
-        },
-        limitType: 'FIRST'
-      },
-      readTime: { 'seconds': 1590011379, 'nanos': 191164000 }
-    }
-  };
-  const limitQueryString = lengthPrefixedString(limitQuery);
-  const limitToLastQuery: BundleElement = {
-    namedQuery: {
-      name: 'limitToLastQuery',
-      bundledQuery: {
-        parent: 'projects/fireeats-97d5e/databases/(default)/documents',
-        structuredQuery: {
-          from: [{ collectionId: 'node_3.7.5_7Li7XoCjutvNxwD0tpo9' }],
-          orderBy: [{ field: { fieldPath: 'sort' }, direction: 'ASCENDING' }],
-          limit: { 'value': 1 }
-        },
-        limitType: 'LAST'
-      },
-      readTime: { 'seconds': 1590011379, 'nanos': 543063000 }
->>>>>>> 2e73801a
-    }
-  }
 
   async function getAllElements(
     bundle: BundleReader
