--- conflicted
+++ resolved
@@ -15,169 +15,6 @@
  * limitations under the License.
  */
 
-<<<<<<< HEAD
-import { User } from '../auth/user';
-import {
-  hasNewerBundle,
-  applyRemoteEventToLocalCache,
-  getNewDocumentChanges,
-  getCachedTarget,
-  ignoreIfPrimaryLeaseLoss,
-  LocalStore,
-  saveBundle,
-  getActiveClientsFromPersistence,
-  lookupMutationDocuments,
-  removeCachedMutationBatchMetadata,
-  allocateTarget,
-  executeQuery,
-  releaseTarget,
-  rejectBatch,
-  handleUserChange,
-  localWrite,
-  acknowledgeBatch,
-  getHighestUnacknowledgedBatchId,
-  notifyLocalViewChanges
-} from '../local/local_store';
-import { LocalViewChanges } from '../local/local_view_changes';
-import { ReferenceSet } from '../local/reference_set';
-import { TargetData, TargetPurpose } from '../local/target_data';
-import {
-  documentKeySet,
-  DocumentKeySet,
-  MaybeDocumentMap
-} from '../model/collections';
-import { MaybeDocument, NoDocument } from '../model/document';
-import { DocumentKey } from '../model/document_key';
-import { Mutation } from '../model/mutation';
-import { BATCHID_UNKNOWN, MutationBatchResult } from '../model/mutation_batch';
-import { RemoteEvent, TargetChange } from '../remote/remote_event';
-import {
-  canUseNetwork,
-  fillWritePipeline,
-  RemoteStore,
-  remoteStoreApplyPrimaryState,
-  remoteStoreListen,
-  remoteStoreUnlisten
-} from '../remote/remote_store';
-import { debugAssert, debugCast, fail, hardAssert } from '../util/assert';
-import { Code, FirestoreError } from '../util/error';
-import { logDebug, logWarn } from '../util/log';
-import { primitiveComparator } from '../util/misc';
-import { ObjectMap } from '../util/obj_map';
-import { Deferred } from '../util/promise';
-import { SortedMap } from '../util/sorted_map';
-import { ClientId, SharedClientState } from '../local/shared_client_state';
-import { QueryTargetState } from '../local/shared_client_state_syncer';
-import { SortedSet } from '../util/sorted_set';
-import { ListenSequence } from './listen_sequence';
-import {
-  canonifyQuery,
-  LimitType,
-  newQuery,
-  newQueryForPath,
-  Query,
-  queryEquals,
-  queryToTarget,
-  stringifyQuery
-} from './query';
-import { SnapshotVersion } from './snapshot_version';
-import { Target } from './target';
-import { TargetIdGenerator } from './target_id_generator';
-import {
-  BatchId,
-  MutationBatchState,
-  OnlineState,
-  OnlineStateSource,
-  TargetId
-} from './types';
-import {
-  AddedLimboDocument,
-  LimboDocumentChange,
-  RemovedLimboDocument,
-  View,
-  ViewChange
-} from './view';
-import { ViewSnapshot } from './view_snapshot';
-import { wrapInUserErrorIfRecoverable } from '../util/async_queue';
-import { BundleReader } from '../util/bundle_reader';
-import {
-  BundleLoader,
-  bundleInitialProgress,
-  bundleSuccessProgress
-} from './bundle';
-import { LoadBundleTask } from '../api/bundle';
-import {
-  EventManager,
-  eventManagerOnOnlineStateChange,
-  eventManagerOnWatchChange,
-  eventManagerOnWatchError
-} from './event_manager';
-import { TimeToFirstByteCallback } from '../remote/stream_bridge';
-
-const LOG_TAG = 'SyncEngine';
-
-/**
- * QueryView contains all of the data that SyncEngine needs to keep track of for
- * a particular query.
- */
-class QueryView {
-  constructor(
-    /**
-     * The query itself.
-     */
-    public query: Query,
-    /**
-     * The target number created by the client that is used in the watch
-     * stream to identify this query.
-     */
-    public targetId: TargetId,
-    /**
-     * The view is responsible for computing the final merged truth of what
-     * docs are in the query. It gets notified of local and remote changes,
-     * and applies the query filters and limits to determine the most correct
-     * possible results.
-     */
-    public view: View
-  ) {}
-}
-
-/** Tracks a limbo resolution. */
-class LimboResolution {
-  constructor(public key: DocumentKey) {}
-
-  /**
-   * Set to true once we've received a document. This is used in
-   * getRemoteKeysForTarget() and ultimately used by WatchChangeAggregator to
-   * decide whether it needs to manufacture a delete event for the target once
-   * the target is CURRENT.
-   */
-  receivedDocument: boolean = false;
-}
-
-/**
- * A function that updates a QueryView with a set of document changes (and a
- * remote event if applicable).
- */
-type ApplyDocChangesHandler = (
-  queryView: QueryView,
-  changes: MaybeDocumentMap,
-  remoteEvent?: RemoteEvent
-) => Promise<ViewSnapshot | undefined>;
-
-/**
- * Callbacks implemented by EventManager to handle notifications from
- * SyncEngine.
- */
-interface SyncEngineListener {
-  /** Handles new view snapshots. */
-  onWatchChange?(snapshots: ViewSnapshot[]): void;
-
-  /** Handles the failure of a query. */
-  onWatchError?(query: Query, error: FirestoreError): void;
-}
-
-=======
->>>>>>> 487f8e1d
 /**
  * SyncEngine is the central controller in the client SDK architecture. It is
  * the glue code between the EventManager, LocalStore, and RemoteStore. Some of
@@ -198,1430 +35,4 @@
  */
 export interface SyncEngine {
   isPrimaryClient: boolean;
-<<<<<<< HEAD
-}
-
-/**
- * An implementation of `SyncEngine` coordinating with other parts of SDK.
- *
- * The parts of SyncEngine that act as a callback to RemoteStore need to be
- * registered individually. This is done in `syncEngineWrite()` and
- * `syncEngineListen()` (as well as `applyPrimaryState()`) as these methods
- * serve as entry points to RemoteStore's functionality.
- *
- * Note: some field defined in this class might have public access level, but
- * the class is not exported so they are only accessible from this module.
- * This is useful to implement optional features (like bundles) in free
- * functions, such that they are tree-shakeable.
- */
-class SyncEngineImpl implements SyncEngine {
-  syncEngineListener: SyncEngineListener = {};
-  timeToFirstByteRaised = false;
-
-  /**
-   * A callback that updates the QueryView based on the provided change.
-   *
-   * PORTING NOTE: On other platforms, this logic lives in
-   * `emitNewSnapshotsAndNotifyLocalStore()`, but on Web it is extracted to
-   *  ensure that all view logic only exists in bundles that include views.
-   */
-  applyDocChanges?: ApplyDocChangesHandler;
-
-  queryViewsByQuery = new ObjectMap<Query, QueryView>(
-    q => canonifyQuery(q),
-    queryEquals
-  );
-  queriesByTarget = new Map<TargetId, Query[]>();
-  /**
-   * The keys of documents that are in limbo for which we haven't yet started a
-   * limbo resolution query.
-   */
-  enqueuedLimboResolutions: DocumentKey[] = [];
-  /**
-   * Keeps track of the target ID for each document that is in limbo with an
-   * active target.
-   */
-  activeLimboTargetsByKey = new SortedMap<DocumentKey, TargetId>(
-    DocumentKey.comparator
-  );
-  /**
-   * Keeps track of the information about an active limbo resolution for each
-   * active target ID that was started for the purpose of limbo resolution.
-   */
-  activeLimboResolutionsByTarget = new Map<TargetId, LimboResolution>();
-  limboDocumentRefs = new ReferenceSet();
-  /** Stores user completion handlers, indexed by User and BatchId. */
-  mutationUserCallbacks = {} as {
-    [uidKey: string]: SortedMap<BatchId, Deferred<void>>;
-  };
-  /** Stores user callbacks waiting for all pending writes to be acknowledged. */
-  pendingWritesCallbacks = new Map<BatchId, Array<Deferred<void>>>();
-  limboTargetIdGenerator = TargetIdGenerator.forSyncEngine();
-
-  onlineState = OnlineState.Unknown;
-
-  // The primary state is set to `true` or `false` immediately after Firestore
-  // startup. In the interim, a client should only be considered primary if
-  // `isPrimary` is true.
-  _isPrimaryClient: undefined | boolean = undefined;
-
-  constructor(
-    readonly localStore: LocalStore,
-    readonly remoteStore: RemoteStore,
-    readonly eventManager: EventManager,
-    // PORTING NOTE: Manages state synchronization in multi-tab environments.
-    readonly sharedClientState: SharedClientState,
-    public currentUser: User,
-    readonly maxConcurrentLimboResolutions: number,
-    readonly timeToFirstByte: TimeToFirstByteCallback|undefined,
-  ) {}
-
-  get isPrimaryClient(): boolean {
-    return this._isPrimaryClient === true;
-  }
-}
-
-export function newSyncEngine(
-  localStore: LocalStore,
-  remoteStore: RemoteStore,
-  eventManager: EventManager,
-  // PORTING NOTE: Manages state synchronization in multi-tab environments.
-  sharedClientState: SharedClientState,
-  currentUser: User,
-  maxConcurrentLimboResolutions: number,
-  isPrimary: boolean,
-  timeToFirstByte: TimeToFirstByteCallback|undefined,
-): SyncEngine {
-  const syncEngine = new SyncEngineImpl(
-    localStore,
-    remoteStore,
-    eventManager,
-    sharedClientState,
-    currentUser,
-    maxConcurrentLimboResolutions,
-    timeToFirstByte,
-  );
-  if (isPrimary) {
-    syncEngine._isPrimaryClient = true;
-  }
-  return syncEngine;
-}
-
-/**
- * Initiates the new listen, resolves promise when listen enqueued to the
- * server. All the subsequent view snapshots or errors are sent to the
- * subscribed handlers. Returns the initial snapshot.
- */
-export async function syncEngineListen(
-  syncEngine: SyncEngine,
-  query: Query
-): Promise<ViewSnapshot> {
-  const syncEngineImpl = ensureWatchCallbacks(syncEngine);
-
-  let targetId;
-  let viewSnapshot;
-
-  const queryView = syncEngineImpl.queryViewsByQuery.get(query);
-  if (queryView) {
-    // PORTING NOTE: With Multi-Tab Web, it is possible that a query view
-    // already exists when EventManager calls us for the first time. This
-    // happens when the primary tab is already listening to this query on
-    // behalf of another tab and the user of the primary also starts listening
-    // to the query. EventManager will not have an assigned target ID in this
-    // case and calls `listen` to obtain this ID.
-    targetId = queryView.targetId;
-    syncEngineImpl.sharedClientState.addLocalQueryTarget(targetId);
-    viewSnapshot = queryView.view.computeInitialSnapshot();
-  } else {
-    const targetData = await allocateTarget(
-      syncEngineImpl.localStore,
-      queryToTarget(query)
-    );
-
-    const status = syncEngineImpl.sharedClientState.addLocalQueryTarget(
-      targetData.targetId
-    );
-    targetId = targetData.targetId;
-    viewSnapshot = await initializeViewAndComputeSnapshot(
-      syncEngineImpl,
-      query,
-      targetId,
-      status === 'current'
-    );
-    if (syncEngineImpl.isPrimaryClient) {
-      remoteStoreListen(syncEngineImpl.remoteStore, targetData);
-    }
-  }
-
-  return viewSnapshot;
-}
-
-/**
- * Registers a view for a previously unknown query and computes its initial
- * snapshot.
- */
-async function initializeViewAndComputeSnapshot(
-  syncEngineImpl: SyncEngineImpl,
-  query: Query,
-  targetId: TargetId,
-  current: boolean
-): Promise<ViewSnapshot> {
-  // PORTING NOTE: On Web only, we inject the code that registers new Limbo
-  // targets based on view changes. This allows us to only depend on Limbo
-  // changes when user code includes queries.
-  syncEngineImpl.applyDocChanges = (queryView, changes, remoteEvent) =>
-    applyDocChanges(syncEngineImpl, queryView, changes, remoteEvent);
-
-  const queryResult = await executeQuery(
-    syncEngineImpl.localStore,
-    query,
-    /* usePreviousResults= */ true
-  );
-  const view = new View(query, queryResult.remoteKeys);
-  const viewDocChanges = view.computeDocChanges(queryResult.documents);
-  const synthesizedTargetChange = TargetChange.createSynthesizedTargetChangeForCurrentChange(
-    targetId,
-    current && syncEngineImpl.onlineState !== OnlineState.Offline
-  );
-  const viewChange = view.applyChanges(
-    viewDocChanges,
-    /* updateLimboDocuments= */ syncEngineImpl.isPrimaryClient,
-    synthesizedTargetChange
-  );
-  updateTrackedLimbos(syncEngineImpl, targetId, viewChange.limboChanges);
-
-  debugAssert(
-    !!viewChange.snapshot,
-    'applyChanges for new view should always return a snapshot'
-  );
-
-  const data = new QueryView(query, targetId, view);
-
-  syncEngineImpl.queryViewsByQuery.set(query, data);
-  if (syncEngineImpl.queriesByTarget.has(targetId)) {
-    syncEngineImpl.queriesByTarget.get(targetId)!.push(query);
-  } else {
-    syncEngineImpl.queriesByTarget.set(targetId, [query]);
-  }
-
-  return viewChange.snapshot;
-}
-
-/** Stops listening to the query. */
-export async function syncEngineUnlisten(
-  syncEngine: SyncEngine,
-  query: Query
-): Promise<void> {
-  const syncEngineImpl = debugCast(syncEngine, SyncEngineImpl);
-  const queryView = syncEngineImpl.queryViewsByQuery.get(query)!;
-  debugAssert(
-    !!queryView,
-    'Trying to unlisten on query not found:' + stringifyQuery(query)
-  );
-
-  // Only clean up the query view and target if this is the only query mapped
-  // to the target.
-  const queries = syncEngineImpl.queriesByTarget.get(queryView.targetId)!;
-  if (queries.length > 1) {
-    syncEngineImpl.queriesByTarget.set(
-      queryView.targetId,
-      queries.filter(q => !queryEquals(q, query))
-    );
-    syncEngineImpl.queryViewsByQuery.delete(query);
-    return;
-  }
-
-  // No other queries are mapped to the target, clean up the query and the target.
-  if (syncEngineImpl.isPrimaryClient) {
-    // We need to remove the local query target first to allow us to verify
-    // whether any other client is still interested in this target.
-    syncEngineImpl.sharedClientState.removeLocalQueryTarget(queryView.targetId);
-    const targetRemainsActive = syncEngineImpl.sharedClientState.isActiveQueryTarget(
-      queryView.targetId
-    );
-
-    if (!targetRemainsActive) {
-      await releaseTarget(
-        syncEngineImpl.localStore,
-        queryView.targetId,
-        /*keepPersistedTargetData=*/ false
-      )
-        .then(() => {
-          syncEngineImpl.sharedClientState.clearQueryState(queryView.targetId);
-          remoteStoreUnlisten(syncEngineImpl.remoteStore, queryView.targetId);
-          removeAndCleanupTarget(syncEngineImpl, queryView.targetId);
-        })
-        .catch(ignoreIfPrimaryLeaseLoss);
-    }
-  } else {
-    removeAndCleanupTarget(syncEngineImpl, queryView.targetId);
-    await releaseTarget(
-      syncEngineImpl.localStore,
-      queryView.targetId,
-      /*keepPersistedTargetData=*/ true
-    );
-  }
-}
-
-/**
- * Initiates the write of local mutation batch which involves adding the
- * writes to the mutation queue, notifying the remote store about new
- * mutations and raising events for any changes this write caused.
- *
- * The promise returned by this call is resolved when the above steps
- * have completed, *not* when the write was acked by the backend. The
- * userCallback is resolved once the write was acked/rejected by the
- * backend (or failed locally for any other reason).
- */
-export async function syncEngineWrite(
-  syncEngine: SyncEngine,
-  batch: Mutation[],
-  userCallback: Deferred<void>
-): Promise<void> {
-  const syncEngineImpl = ensureWriteCallbacks(syncEngine);
-
-  try {
-    const result = await localWrite(syncEngineImpl.localStore, batch);
-    syncEngineImpl.sharedClientState.addPendingMutation(result.batchId);
-    addMutationCallback(syncEngineImpl, result.batchId, userCallback);
-    await emitNewSnapsAndNotifyLocalStore(syncEngineImpl, result.changes);
-    await fillWritePipeline(syncEngineImpl.remoteStore);
-  } catch (e) {
-    // If we can't persist the mutation, we reject the user callback and
-    // don't send the mutation. The user can then retry the write.
-    const error = wrapInUserErrorIfRecoverable(e, `Failed to persist write`);
-    userCallback.reject(error);
-  }
-}
-
-/**
- * Applies one remote event to the sync engine, notifying any views of the
- * changes, and releasing any pending mutation batches that would become
- * visible because of the snapshot version the remote event contains.
- */
-export async function applyRemoteEvent(
-  syncEngine: SyncEngine,
-  remoteEvent: RemoteEvent
-): Promise<void> {
-  const syncEngineImpl = debugCast(syncEngine, SyncEngineImpl);
-
-  try {
-    const changes = await applyRemoteEventToLocalCache(
-      syncEngineImpl.localStore,
-      remoteEvent
-    );
-    // Update `receivedDocument` as appropriate for any limbo targets.
-    remoteEvent.targetChanges.forEach((targetChange, targetId) => {
-      const limboResolution = syncEngineImpl.activeLimboResolutionsByTarget.get(
-        targetId
-      );
-      if (limboResolution) {
-        // Since this is a limbo resolution lookup, it's for a single document
-        // and it could be added, modified, or removed, but not a combination.
-        hardAssert(
-          targetChange.addedDocuments.size +
-            targetChange.modifiedDocuments.size +
-            targetChange.removedDocuments.size <=
-            1,
-          'Limbo resolution for single document contains multiple changes.'
-        );
-        if (targetChange.addedDocuments.size > 0) {
-          limboResolution.receivedDocument = true;
-        } else if (targetChange.modifiedDocuments.size > 0) {
-          hardAssert(
-            limboResolution.receivedDocument,
-            'Received change for limbo target document without add.'
-          );
-        } else if (targetChange.removedDocuments.size > 0) {
-          hardAssert(
-            limboResolution.receivedDocument,
-            'Received remove for limbo target document without add.'
-          );
-          limboResolution.receivedDocument = false;
-        } else {
-          // This was probably just a CURRENT targetChange or similar.
-        }
-      }
-    });
-    await emitNewSnapsAndNotifyLocalStore(syncEngineImpl, changes, remoteEvent);
-  } catch (error) {
-    await ignoreIfPrimaryLeaseLoss(error);
-  }
-}
-
-/**
- * Applies an OnlineState change to the sync engine and notifies any views of
- * the change.
- */
-export function applyOnlineStateChange(
-  syncEngine: SyncEngine,
-  onlineState: OnlineState,
-  source: OnlineStateSource
-): void {
-  const syncEngineImpl = debugCast(syncEngine, SyncEngineImpl);
-  // If we are the secondary client, we explicitly ignore the remote store's
-  // online state (the local client may go offline, even though the primary
-  // tab remains online) and only apply the primary tab's online state from
-  // SharedClientState.
-  if (
-    (syncEngineImpl.isPrimaryClient &&
-      source === OnlineStateSource.RemoteStore) ||
-    (!syncEngineImpl.isPrimaryClient &&
-      source === OnlineStateSource.SharedClientState)
-  ) {
-    const newViewSnapshots = [] as ViewSnapshot[];
-    syncEngineImpl.queryViewsByQuery.forEach((query, queryView) => {
-      const viewChange = queryView.view.applyOnlineStateChange(onlineState);
-      debugAssert(
-        viewChange.limboChanges.length === 0,
-        'OnlineState should not affect limbo documents.'
-      );
-      if (viewChange.snapshot) {
-        newViewSnapshots.push(viewChange.snapshot);
-      }
-    });
-
-    eventManagerOnOnlineStateChange(syncEngineImpl.eventManager, onlineState);
-
-    if (newViewSnapshots.length) {
-      debugAssert(
-        !!syncEngineImpl.syncEngineListener.onWatchChange,
-        'Active views but EventManager callbacks are not assigned'
-      );
-      syncEngineImpl.syncEngineListener.onWatchChange(newViewSnapshots);
-    }
-
-    syncEngineImpl.onlineState = onlineState;
-    if (syncEngineImpl.isPrimaryClient) {
-      syncEngineImpl.sharedClientState.setOnlineState(onlineState);
-    }
-  }
-}
-
-/**
- * Rejects the listen for the given targetID. This can be triggered by the
- * backend for any active target.
- *
- * @param syncEngine - The sync engine implementation.
- * @param targetId - The targetID corresponds to one previously initiated by the
- * user as part of TargetData passed to listen() on RemoteStore.
- * @param err - A description of the condition that has forced the rejection.
- * Nearly always this will be an indication that the user is no longer
- * authorized to see the data matching the target.
- */
-export async function rejectListen(
-  syncEngine: SyncEngine,
-  targetId: TargetId,
-  err: FirestoreError
-): Promise<void> {
-  const syncEngineImpl = debugCast(syncEngine, SyncEngineImpl);
-
-  // PORTING NOTE: Multi-tab only.
-  syncEngineImpl.sharedClientState.updateQueryState(targetId, 'rejected', err);
-
-  const limboResolution = syncEngineImpl.activeLimboResolutionsByTarget.get(
-    targetId
-  );
-  const limboKey = limboResolution && limboResolution.key;
-  if (limboKey) {
-    // TODO(klimt): We really only should do the following on permission
-    // denied errors, but we don't have the cause code here.
-
-    // It's a limbo doc. Create a synthetic event saying it was deleted.
-    // This is kind of a hack. Ideally, we would have a method in the local
-    // store to purge a document. However, it would be tricky to keep all of
-    // the local store's invariants with another method.
-    let documentUpdates = new SortedMap<DocumentKey, MaybeDocument>(
-      DocumentKey.comparator
-    );
-    documentUpdates = documentUpdates.insert(
-      limboKey,
-      new NoDocument(limboKey, SnapshotVersion.min())
-    );
-    const resolvedLimboDocuments = documentKeySet().add(limboKey);
-    const event = new RemoteEvent(
-      SnapshotVersion.min(),
-      /* targetChanges= */ new Map<TargetId, TargetChange>(),
-      /* targetMismatches= */ new SortedSet<TargetId>(primitiveComparator),
-      documentUpdates,
-      resolvedLimboDocuments
-    );
-
-    await applyRemoteEvent(syncEngineImpl, event);
-
-    // Since this query failed, we won't want to manually unlisten to it.
-    // We only remove it from bookkeeping after we successfully applied the
-    // RemoteEvent. If `applyRemoteEvent()` throws, we want to re-listen to
-    // this query when the RemoteStore restarts the Watch stream, which should
-    // re-trigger the target failure.
-    syncEngineImpl.activeLimboTargetsByKey = syncEngineImpl.activeLimboTargetsByKey.remove(
-      limboKey
-    );
-    syncEngineImpl.activeLimboResolutionsByTarget.delete(targetId);
-    pumpEnqueuedLimboResolutions(syncEngineImpl);
-  } else {
-    await releaseTarget(
-      syncEngineImpl.localStore,
-      targetId,
-      /* keepPersistedTargetData */ false
-    )
-      .then(() => removeAndCleanupTarget(syncEngineImpl, targetId, err))
-      .catch(ignoreIfPrimaryLeaseLoss);
-  }
-}
-
-export async function applySuccessfulWrite(
-  syncEngine: SyncEngine,
-  mutationBatchResult: MutationBatchResult
-): Promise<void> {
-  const syncEngineImpl = debugCast(syncEngine, SyncEngineImpl);
-  const batchId = mutationBatchResult.batch.batchId;
-
-  try {
-    const changes = await acknowledgeBatch(
-      syncEngineImpl.localStore,
-      mutationBatchResult
-    );
-
-    // The local store may or may not be able to apply the write result and
-    // raise events immediately (depending on whether the watcher is caught
-    // up), so we raise user callbacks first so that they consistently happen
-    // before listen events.
-    processUserCallback(syncEngineImpl, batchId, /*error=*/ null);
-    triggerPendingWritesCallbacks(syncEngineImpl, batchId);
-
-    syncEngineImpl.sharedClientState.updateMutationState(
-      batchId,
-      'acknowledged'
-    );
-    await emitNewSnapsAndNotifyLocalStore(syncEngineImpl, changes);
-  } catch (error) {
-    await ignoreIfPrimaryLeaseLoss(error);
-  }
-}
-
-export async function rejectFailedWrite(
-  syncEngine: SyncEngine,
-  batchId: BatchId,
-  error: FirestoreError
-): Promise<void> {
-  const syncEngineImpl = debugCast(syncEngine, SyncEngineImpl);
-
-  try {
-    const changes = await rejectBatch(syncEngineImpl.localStore, batchId);
-
-    // The local store may or may not be able to apply the write result and
-    // raise events immediately (depending on whether the watcher is caught up),
-    // so we raise user callbacks first so that they consistently happen before
-    // listen events.
-    processUserCallback(syncEngineImpl, batchId, error);
-    triggerPendingWritesCallbacks(syncEngineImpl, batchId);
-
-    syncEngineImpl.sharedClientState.updateMutationState(
-      batchId,
-      'rejected',
-      error
-    );
-    await emitNewSnapsAndNotifyLocalStore(syncEngineImpl, changes);
-  } catch (error) {
-    await ignoreIfPrimaryLeaseLoss(error);
-  }
-}
-
-/**
- * Registers a user callback that resolves when all pending mutations at the moment of calling
- * are acknowledged .
- */
-export async function registerPendingWritesCallback(
-  syncEngine: SyncEngine,
-  callback: Deferred<void>
-): Promise<void> {
-  const syncEngineImpl = debugCast(syncEngine, SyncEngineImpl);
-  if (!canUseNetwork(syncEngineImpl.remoteStore)) {
-    logDebug(
-      LOG_TAG,
-      'The network is disabled. The task returned by ' +
-        "'awaitPendingWrites()' will not complete until the network is enabled."
-    );
-  }
-
-  try {
-    const highestBatchId = await getHighestUnacknowledgedBatchId(
-      syncEngineImpl.localStore
-    );
-    if (highestBatchId === BATCHID_UNKNOWN) {
-      // Trigger the callback right away if there is no pending writes at the moment.
-      callback.resolve();
-      return;
-    }
-
-    const callbacks =
-      syncEngineImpl.pendingWritesCallbacks.get(highestBatchId) || [];
-    callbacks.push(callback);
-    syncEngineImpl.pendingWritesCallbacks.set(highestBatchId, callbacks);
-  } catch (e) {
-    const firestoreError = wrapInUserErrorIfRecoverable(
-      e,
-      'Initialization of waitForPendingWrites() operation failed'
-    );
-    callback.reject(firestoreError);
-  }
-}
-
-/**
- * Triggers the callbacks that are waiting for this batch id to get acknowledged by server,
- * if there are any.
- */
-function triggerPendingWritesCallbacks(
-  syncEngineImpl: SyncEngineImpl,
-  batchId: BatchId
-): void {
-  (syncEngineImpl.pendingWritesCallbacks.get(batchId) || []).forEach(
-    callback => {
-      callback.resolve();
-    }
-  );
-
-  syncEngineImpl.pendingWritesCallbacks.delete(batchId);
-}
-
-/** Reject all outstanding callbacks waiting for pending writes to complete. */
-function rejectOutstandingPendingWritesCallbacks(
-  syncEngineImpl: SyncEngineImpl,
-  errorMessage: string
-): void {
-  syncEngineImpl.pendingWritesCallbacks.forEach(callbacks => {
-    callbacks.forEach(callback => {
-      callback.reject(new FirestoreError(Code.CANCELLED, errorMessage));
-    });
-  });
-
-  syncEngineImpl.pendingWritesCallbacks.clear();
-}
-
-function addMutationCallback(
-  syncEngineImpl: SyncEngineImpl,
-  batchId: BatchId,
-  callback: Deferred<void>
-): void {
-  let newCallbacks =
-    syncEngineImpl.mutationUserCallbacks[syncEngineImpl.currentUser.toKey()];
-  if (!newCallbacks) {
-    newCallbacks = new SortedMap<BatchId, Deferred<void>>(primitiveComparator);
-  }
-  newCallbacks = newCallbacks.insert(batchId, callback);
-  syncEngineImpl.mutationUserCallbacks[
-    syncEngineImpl.currentUser.toKey()
-  ] = newCallbacks;
-}
-
-/**
- * Resolves or rejects the user callback for the given batch and then discards
- * it.
- */
-export function processUserCallback(
-  syncEngine: SyncEngine,
-  batchId: BatchId,
-  error: FirestoreError | null
-): void {
-  const syncEngineImpl = debugCast(syncEngine, SyncEngineImpl);
-  let newCallbacks =
-    syncEngineImpl.mutationUserCallbacks[syncEngineImpl.currentUser.toKey()];
-
-  // NOTE: Mutations restored from persistence won't have callbacks, so it's
-  // okay for there to be no callback for this ID.
-  if (newCallbacks) {
-    const callback = newCallbacks.get(batchId);
-    if (callback) {
-      debugAssert(
-        batchId === newCallbacks.minKey(),
-        'Mutation callbacks processed out-of-order?'
-      );
-      if (error) {
-        callback.reject(error);
-      } else {
-        callback.resolve();
-      }
-      newCallbacks = newCallbacks.remove(batchId);
-    }
-    syncEngineImpl.mutationUserCallbacks[
-      syncEngineImpl.currentUser.toKey()
-    ] = newCallbacks;
-  }
-}
-
-function removeAndCleanupTarget(
-  syncEngineImpl: SyncEngineImpl,
-  targetId: number,
-  error: FirestoreError | null = null
-): void {
-  syncEngineImpl.sharedClientState.removeLocalQueryTarget(targetId);
-
-  debugAssert(
-    syncEngineImpl.queriesByTarget.has(targetId) &&
-      syncEngineImpl.queriesByTarget.get(targetId)!.length !== 0,
-    `There are no queries mapped to target id ${targetId}`
-  );
-
-  for (const query of syncEngineImpl.queriesByTarget.get(targetId)!) {
-    syncEngineImpl.queryViewsByQuery.delete(query);
-    if (error) {
-      syncEngineImpl.syncEngineListener.onWatchError!(query, error);
-    }
-  }
-
-  syncEngineImpl.queriesByTarget.delete(targetId);
-
-  if (syncEngineImpl.isPrimaryClient) {
-    const limboKeys = syncEngineImpl.limboDocumentRefs.removeReferencesForId(
-      targetId
-    );
-    limboKeys.forEach(limboKey => {
-      const isReferenced = syncEngineImpl.limboDocumentRefs.containsKey(
-        limboKey
-      );
-      if (!isReferenced) {
-        // We removed the last reference for this key
-        removeLimboTarget(syncEngineImpl, limboKey);
-      }
-    });
-  }
-}
-
-function removeLimboTarget(
-  syncEngineImpl: SyncEngineImpl,
-  key: DocumentKey
-): void {
-  // It's possible that the target already got removed because the query failed. In that case,
-  // the key won't exist in `limboTargetsByKey`. Only do the cleanup if we still have the target.
-  const limboTargetId = syncEngineImpl.activeLimboTargetsByKey.get(key);
-  if (limboTargetId === null) {
-    // This target already got removed, because the query failed.
-    return;
-  }
-
-  remoteStoreUnlisten(syncEngineImpl.remoteStore, limboTargetId);
-  syncEngineImpl.activeLimboTargetsByKey = syncEngineImpl.activeLimboTargetsByKey.remove(
-    key
-  );
-  syncEngineImpl.activeLimboResolutionsByTarget.delete(limboTargetId);
-  pumpEnqueuedLimboResolutions(syncEngineImpl);
-}
-
-function updateTrackedLimbos(
-  syncEngineImpl: SyncEngineImpl,
-  targetId: TargetId,
-  limboChanges: LimboDocumentChange[]
-): void {
-  for (const limboChange of limboChanges) {
-    if (limboChange instanceof AddedLimboDocument) {
-      syncEngineImpl.limboDocumentRefs.addReference(limboChange.key, targetId);
-      trackLimboChange(syncEngineImpl, limboChange);
-    } else if (limboChange instanceof RemovedLimboDocument) {
-      logDebug(LOG_TAG, 'Document no longer in limbo: ' + limboChange.key);
-      syncEngineImpl.limboDocumentRefs.removeReference(
-        limboChange.key,
-        targetId
-      );
-      const isReferenced = syncEngineImpl.limboDocumentRefs.containsKey(
-        limboChange.key
-      );
-      if (!isReferenced) {
-        // We removed the last reference for this key
-        removeLimboTarget(syncEngineImpl, limboChange.key);
-      }
-    } else {
-      fail('Unknown limbo change: ' + JSON.stringify(limboChange));
-    }
-  }
-}
-
-function trackLimboChange(
-  syncEngineImpl: SyncEngineImpl,
-  limboChange: AddedLimboDocument
-): void {
-  const key = limboChange.key;
-  if (!syncEngineImpl.activeLimboTargetsByKey.get(key)) {
-    logDebug(LOG_TAG, 'New document in limbo: ' + key);
-    syncEngineImpl.enqueuedLimboResolutions.push(key);
-    pumpEnqueuedLimboResolutions(syncEngineImpl);
-  }
-}
-
-/**
- * Starts listens for documents in limbo that are enqueued for resolution,
- * subject to a maximum number of concurrent resolutions.
- *
- * Without bounding the number of concurrent resolutions, the server can fail
- * with "resource exhausted" errors which can lead to pathological client
- * behavior as seen in https://github.com/firebase/firebase-js-sdk/issues/2683.
- */
-function pumpEnqueuedLimboResolutions(syncEngineImpl: SyncEngineImpl): void {
-  while (
-    syncEngineImpl.enqueuedLimboResolutions.length > 0 &&
-    syncEngineImpl.activeLimboTargetsByKey.size <
-      syncEngineImpl.maxConcurrentLimboResolutions
-  ) {
-    const key = syncEngineImpl.enqueuedLimboResolutions.shift()!;
-    const limboTargetId = syncEngineImpl.limboTargetIdGenerator.next();
-    syncEngineImpl.activeLimboResolutionsByTarget.set(
-      limboTargetId,
-      new LimboResolution(key)
-    );
-    syncEngineImpl.activeLimboTargetsByKey = syncEngineImpl.activeLimboTargetsByKey.insert(
-      key,
-      limboTargetId
-    );
-    remoteStoreListen(
-      syncEngineImpl.remoteStore,
-      new TargetData(
-        queryToTarget(newQueryForPath(key.path)),
-        limboTargetId,
-        TargetPurpose.LimboResolution,
-        ListenSequence.INVALID
-      )
-    );
-  }
-}
-
-// Visible for testing
-export function activeLimboDocumentResolutions(
-  syncEngine: SyncEngine
-): SortedMap<DocumentKey, TargetId> {
-  const syncEngineImpl = debugCast(syncEngine, SyncEngineImpl);
-  return syncEngineImpl.activeLimboTargetsByKey;
-}
-
-// Visible for testing
-export function enqueuedLimboDocumentResolutions(
-  syncEngine: SyncEngine
-): DocumentKey[] {
-  const syncEngineImpl = debugCast(syncEngine, SyncEngineImpl);
-  return syncEngineImpl.enqueuedLimboResolutions;
-}
-
-export async function emitNewSnapsAndNotifyLocalStore(
-  syncEngine: SyncEngine,
-  changes: MaybeDocumentMap,
-  remoteEvent?: RemoteEvent
-): Promise<void> {
-  const syncEngineImpl = debugCast(syncEngine, SyncEngineImpl);
-  const newSnaps: ViewSnapshot[] = [];
-  const docChangesInAllViews: LocalViewChanges[] = [];
-  const queriesProcessed: Array<Promise<void>> = [];
-
-  if (syncEngineImpl.queryViewsByQuery.isEmpty()) {
-    // Return early since `onWatchChange()` might not have been assigned yet.
-    return;
-  }
-
-  syncEngineImpl.queryViewsByQuery.forEach((_, queryView) => {
-    debugAssert(
-      !!syncEngineImpl.applyDocChanges,
-      'ApplyDocChangesHandler not set'
-    );
-    queriesProcessed.push(
-      syncEngineImpl
-        .applyDocChanges(queryView, changes, remoteEvent)
-        .then(viewSnapshot => {
-          if (viewSnapshot) {
-            if (syncEngineImpl.isPrimaryClient) {
-              syncEngineImpl.sharedClientState.updateQueryState(
-                queryView.targetId,
-                viewSnapshot.fromCache ? 'not-current' : 'current'
-              );
-            }
-            newSnaps.push(viewSnapshot);
-            const docChanges = LocalViewChanges.fromSnapshot(
-              queryView.targetId,
-              viewSnapshot
-            );
-            docChangesInAllViews.push(docChanges);
-          }
-        })
-    );
-  });
-
-  await Promise.all(queriesProcessed);
-  syncEngineImpl.syncEngineListener.onWatchChange!(newSnaps);
-  await notifyLocalViewChanges(syncEngineImpl.localStore, docChangesInAllViews);
-}
-
-async function applyDocChanges(
-  syncEngineImpl: SyncEngineImpl,
-  queryView: QueryView,
-  changes: MaybeDocumentMap,
-  remoteEvent?: RemoteEvent
-): Promise<ViewSnapshot | undefined> {
-  let viewDocChanges = queryView.view.computeDocChanges(changes);
-  if (viewDocChanges.needsRefill) {
-    // The query has a limit and some docs were removed, so we need
-    // to re-run the query against the local store to make sure we
-    // didn't lose any good docs that had been past the limit.
-    viewDocChanges = await executeQuery(
-      syncEngineImpl.localStore,
-      queryView.query,
-      /* usePreviousResults= */ false
-    ).then(({ documents }) => {
-      return queryView.view.computeDocChanges(documents, viewDocChanges);
-    });
-  }
-
-  const targetChange =
-    remoteEvent && remoteEvent.targetChanges.get(queryView.targetId);
-  const viewChange = queryView.view.applyChanges(
-    viewDocChanges,
-    /* updateLimboDocuments= */ syncEngineImpl.isPrimaryClient,
-    targetChange
-  );
-  updateTrackedLimbos(
-    syncEngineImpl,
-    queryView.targetId,
-    viewChange.limboChanges
-  );
-  return viewChange.snapshot;
-}
-
-export async function syncEngineHandleCredentialChange(
-  syncEngine: SyncEngine,
-  user: User
-): Promise<void> {
-  const syncEngineImpl = debugCast(syncEngine, SyncEngineImpl);
-  const userChanged = !syncEngineImpl.currentUser.isEqual(user);
-
-  if (userChanged) {
-    logDebug(LOG_TAG, 'User change. New user:', user.toKey());
-
-    const result = await handleUserChange(syncEngineImpl.localStore, user);
-    syncEngineImpl.currentUser = user;
-
-    // Fails tasks waiting for pending writes requested by previous user.
-    rejectOutstandingPendingWritesCallbacks(
-      syncEngineImpl,
-      "'waitForPendingWrites' promise is rejected due to a user change."
-    );
-    // TODO(b/114226417): Consider calling this only in the primary tab.
-    syncEngineImpl.sharedClientState.handleUserChange(
-      user,
-      result.removedBatchIds,
-      result.addedBatchIds
-    );
-    await emitNewSnapsAndNotifyLocalStore(
-      syncEngineImpl,
-      result.affectedDocuments
-    );
-  }
-}
-
-export function getRemoteKeysForTarget(
-  syncEngine: SyncEngine,
-  targetId: TargetId
-): DocumentKeySet {
-  const syncEngineImpl = debugCast(syncEngine, SyncEngineImpl);
-  const limboResolution = syncEngineImpl.activeLimboResolutionsByTarget.get(
-    targetId
-  );
-  if (limboResolution && limboResolution.receivedDocument) {
-    return documentKeySet().add(limboResolution.key);
-  } else {
-    let keySet = documentKeySet();
-    const queries = syncEngineImpl.queriesByTarget.get(targetId);
-    if (!queries) {
-      return keySet;
-    }
-    for (const query of queries) {
-      const queryView = syncEngineImpl.queryViewsByQuery.get(query);
-      debugAssert(
-        !!queryView,
-        `No query view found for ${stringifyQuery(query)}`
-      );
-      keySet = keySet.unionWith(queryView.view.syncedDocuments);
-    }
-    return keySet;
-  }
-}
-
-/**
- * Reconcile the list of synced documents in an existing view with those
- * from persistence.
- */
-async function synchronizeViewAndComputeSnapshot(
-  syncEngine: SyncEngine,
-  queryView: QueryView
-): Promise<ViewChange> {
-  const syncEngineImpl = debugCast(syncEngine, SyncEngineImpl);
-  const queryResult = await executeQuery(
-    syncEngineImpl.localStore,
-    queryView.query,
-    /* usePreviousResults= */ true
-  );
-  const viewSnapshot = queryView.view.synchronizeWithPersistedState(
-    queryResult
-  );
-  if (syncEngineImpl.isPrimaryClient) {
-    updateTrackedLimbos(
-      syncEngineImpl,
-      queryView.targetId,
-      viewSnapshot.limboChanges
-    );
-  }
-  return viewSnapshot;
-}
-
-/**
- * Retrieves newly changed documents from remote document cache and raises
- * snapshots if needed.
- */
-// PORTING NOTE: Multi-Tab only.
-export async function synchronizeWithChangedDocuments(
-  syncEngine: SyncEngine
-): Promise<void> {
-  const syncEngineImpl = debugCast(syncEngine, SyncEngineImpl);
-
-  return getNewDocumentChanges(syncEngineImpl.localStore).then(changes =>
-    emitNewSnapsAndNotifyLocalStore(syncEngineImpl, changes)
-  );
-}
-
-/** Applies a mutation state to an existing batch.  */
-// PORTING NOTE: Multi-Tab only.
-export async function applyBatchState(
-  syncEngine: SyncEngine,
-  batchId: BatchId,
-  batchState: MutationBatchState,
-  error?: FirestoreError
-): Promise<void> {
-  const syncEngineImpl = debugCast(syncEngine, SyncEngineImpl);
-  const documents = await lookupMutationDocuments(
-    syncEngineImpl.localStore,
-    batchId
-  );
-
-  if (documents === null) {
-    // A throttled tab may not have seen the mutation before it was completed
-    // and removed from the mutation queue, in which case we won't have cached
-    // the affected documents. In this case we can safely ignore the update
-    // since that means we didn't apply the mutation locally at all (if we
-    // had, we would have cached the affected documents), and so we will just
-    // see any resulting document changes via normal remote document updates
-    // as applicable.
-    logDebug(LOG_TAG, 'Cannot apply mutation batch with id: ' + batchId);
-    return;
-  }
-
-  if (batchState === 'pending') {
-    // If we are the primary client, we need to send this write to the
-    // backend. Secondary clients will ignore these writes since their remote
-    // connection is disabled.
-    await fillWritePipeline(syncEngineImpl.remoteStore);
-  } else if (batchState === 'acknowledged' || batchState === 'rejected') {
-    // NOTE: Both these methods are no-ops for batches that originated from
-    // other clients.
-    processUserCallback(syncEngineImpl, batchId, error ? error : null);
-    triggerPendingWritesCallbacks(syncEngineImpl, batchId);
-    removeCachedMutationBatchMetadata(syncEngineImpl.localStore, batchId);
-  } else {
-    fail(`Unknown batchState: ${batchState}`);
-  }
-
-  await emitNewSnapsAndNotifyLocalStore(syncEngineImpl, documents);
-}
-
-/** Applies a query target change from a different tab. */
-// PORTING NOTE: Multi-Tab only.
-export async function applyPrimaryState(
-  syncEngine: SyncEngine,
-  isPrimary: boolean
-): Promise<void> {
-  const syncEngineImpl = debugCast(syncEngine, SyncEngineImpl);
-  ensureWatchCallbacks(syncEngineImpl);
-  ensureWriteCallbacks(syncEngineImpl);
-  if (isPrimary === true && syncEngineImpl._isPrimaryClient !== true) {
-    // Secondary tabs only maintain Views for their local listeners and the
-    // Views internal state may not be 100% populated (in particular
-    // secondary tabs don't track syncedDocuments, the set of documents the
-    // server considers to be in the target). So when a secondary becomes
-    // primary, we need to need to make sure that all views for all targets
-    // match the state on disk.
-    const activeTargets = syncEngineImpl.sharedClientState.getAllActiveQueryTargets();
-    const activeQueries = await synchronizeQueryViewsAndRaiseSnapshots(
-      syncEngineImpl,
-      activeTargets.toArray(),
-      /*transitionToPrimary=*/ true
-    );
-    syncEngineImpl._isPrimaryClient = true;
-    await remoteStoreApplyPrimaryState(syncEngineImpl.remoteStore, true);
-    for (const targetData of activeQueries) {
-      remoteStoreListen(syncEngineImpl.remoteStore, targetData);
-    }
-  } else if (isPrimary === false && syncEngineImpl._isPrimaryClient !== false) {
-    const activeTargets: TargetId[] = [];
-
-    let p = Promise.resolve();
-    syncEngineImpl.queriesByTarget.forEach((_, targetId) => {
-      if (syncEngineImpl.sharedClientState.isLocalQueryTarget(targetId)) {
-        activeTargets.push(targetId);
-      } else {
-        p = p.then(() => {
-          removeAndCleanupTarget(syncEngineImpl, targetId);
-          return releaseTarget(
-            syncEngineImpl.localStore,
-            targetId,
-            /*keepPersistedTargetData=*/ true
-          );
-        });
-      }
-      remoteStoreUnlisten(syncEngineImpl.remoteStore, targetId);
-    });
-    await p;
-
-    await synchronizeQueryViewsAndRaiseSnapshots(
-      syncEngineImpl,
-      activeTargets,
-      /*transitionToPrimary=*/ false
-    );
-    resetLimboDocuments(syncEngineImpl);
-    syncEngineImpl._isPrimaryClient = false;
-    await remoteStoreApplyPrimaryState(syncEngineImpl.remoteStore, false);
-  }
-}
-
-// PORTING NOTE: Multi-Tab only.
-function resetLimboDocuments(syncEngine: SyncEngine): void {
-  const syncEngineImpl = debugCast(syncEngine, SyncEngineImpl);
-  syncEngineImpl.activeLimboResolutionsByTarget.forEach((_, targetId) => {
-    remoteStoreUnlisten(syncEngineImpl.remoteStore, targetId);
-  });
-  syncEngineImpl.limboDocumentRefs.removeAllReferences();
-  syncEngineImpl.activeLimboResolutionsByTarget = new Map<
-    TargetId,
-    LimboResolution
-  >();
-  syncEngineImpl.activeLimboTargetsByKey = new SortedMap<DocumentKey, TargetId>(
-    DocumentKey.comparator
-  );
-}
-
-/**
- * Reconcile the query views of the provided query targets with the state from
- * persistence. Raises snapshots for any changes that affect the local
- * client and returns the updated state of all target's query data.
- *
- * @param syncEngine - The sync engine implementation
- * @param targets - the list of targets with views that need to be recomputed
- * @param transitionToPrimary - `true` iff the tab transitions from a secondary
- * tab to a primary tab
- */
-// PORTING NOTE: Multi-Tab only.
-async function synchronizeQueryViewsAndRaiseSnapshots(
-  syncEngine: SyncEngine,
-  targets: TargetId[],
-  transitionToPrimary: boolean
-): Promise<TargetData[]> {
-  const syncEngineImpl = debugCast(syncEngine, SyncEngineImpl);
-  const activeQueries: TargetData[] = [];
-  const newViewSnapshots: ViewSnapshot[] = [];
-  for (const targetId of targets) {
-    let targetData: TargetData;
-    const queries = syncEngineImpl.queriesByTarget.get(targetId);
-
-    if (queries && queries.length !== 0) {
-      // For queries that have a local View, we fetch their current state
-      // from LocalStore (as the resume token and the snapshot version
-      // might have changed) and reconcile their views with the persisted
-      // state (the list of syncedDocuments may have gotten out of sync).
-      targetData = await allocateTarget(
-        syncEngineImpl.localStore,
-        queryToTarget(queries[0])
-      );
-
-      for (const query of queries) {
-        const queryView = syncEngineImpl.queryViewsByQuery.get(query);
-        debugAssert(
-          !!queryView,
-          `No query view found for ${stringifyQuery(query)}`
-        );
-
-        const viewChange = await synchronizeViewAndComputeSnapshot(
-          syncEngineImpl,
-          queryView
-        );
-        if (viewChange.snapshot) {
-          newViewSnapshots.push(viewChange.snapshot);
-        }
-      }
-    } else {
-      debugAssert(
-        transitionToPrimary,
-        'A secondary tab should never have an active view without an active target.'
-      );
-      // For queries that never executed on this client, we need to
-      // allocate the target in LocalStore and initialize a new View.
-      const target = await getCachedTarget(syncEngineImpl.localStore, targetId);
-      debugAssert(!!target, `Target for id ${targetId} not found`);
-      targetData = await allocateTarget(syncEngineImpl.localStore, target);
-      await initializeViewAndComputeSnapshot(
-        syncEngineImpl,
-        synthesizeTargetToQuery(target!),
-        targetId,
-        /*current=*/ false
-      );
-    }
-
-    activeQueries.push(targetData!);
-  }
-
-  syncEngineImpl.syncEngineListener.onWatchChange!(newViewSnapshots);
-  return activeQueries;
-}
-
-/**
- * Creates a `Query` object from the specified `Target`. There is no way to
- * obtain the original `Query`, so we synthesize a `Query` from the `Target`
- * object.
- *
- * The synthesized result might be different from the original `Query`, but
- * since the synthesized `Query` should return the same results as the
- * original one (only the presentation of results might differ), the potential
- * difference will not cause issues.
- */
-// PORTING NOTE: Multi-Tab only.
-function synthesizeTargetToQuery(target: Target): Query {
-  return newQuery(
-    target.path,
-    target.collectionGroup,
-    target.orderBy,
-    target.filters,
-    target.limit,
-    LimitType.First,
-    target.startAt,
-    target.endAt
-  );
-}
-
-/** Returns the IDs of the clients that are currently active. */
-// PORTING NOTE: Multi-Tab only.
-export function getActiveClients(syncEngine: SyncEngine): Promise<ClientId[]> {
-  const syncEngineImpl = debugCast(syncEngine, SyncEngineImpl);
-  return getActiveClientsFromPersistence(syncEngineImpl.localStore);
-}
-
-/** Applies a query target change from a different tab. */
-// PORTING NOTE: Multi-Tab only.
-export async function applyTargetState(
-  syncEngine: SyncEngine,
-  targetId: TargetId,
-  state: QueryTargetState,
-  error?: FirestoreError
-): Promise<void> {
-  const syncEngineImpl = debugCast(syncEngine, SyncEngineImpl);
-  if (syncEngineImpl._isPrimaryClient) {
-    // If we receive a target state notification via WebStorage, we are
-    // either already secondary or another tab has taken the primary lease.
-    logDebug(LOG_TAG, 'Ignoring unexpected query state notification.');
-    return;
-  }
-
-  if (syncEngineImpl.queriesByTarget.has(targetId)) {
-    switch (state) {
-      case 'current':
-      case 'not-current': {
-        const changes = await getNewDocumentChanges(syncEngineImpl.localStore);
-        const synthesizedRemoteEvent = RemoteEvent.createSynthesizedRemoteEventForCurrentChange(
-          targetId,
-          state === 'current'
-        );
-        await emitNewSnapsAndNotifyLocalStore(
-          syncEngineImpl,
-          changes,
-          synthesizedRemoteEvent
-        );
-        break;
-      }
-      case 'rejected': {
-        await releaseTarget(
-          syncEngineImpl.localStore,
-          targetId,
-          /* keepPersistedTargetData */ true
-        );
-        removeAndCleanupTarget(syncEngineImpl, targetId, error);
-        break;
-      }
-      default:
-        fail('Unexpected target state: ' + state);
-    }
-  }
-}
-
-/** Adds or removes Watch targets for queries from different tabs. */
-export async function applyActiveTargetsChange(
-  syncEngine: SyncEngine,
-  added: TargetId[],
-  removed: TargetId[]
-): Promise<void> {
-  const syncEngineImpl = ensureWatchCallbacks(syncEngine);
-  if (!syncEngineImpl._isPrimaryClient) {
-    return;
-  }
-
-  for (const targetId of added) {
-    if (syncEngineImpl.queriesByTarget.has(targetId)) {
-      // A target might have been added in a previous attempt
-      logDebug(LOG_TAG, 'Adding an already active target ' + targetId);
-      continue;
-    }
-
-    const target = await getCachedTarget(syncEngineImpl.localStore, targetId);
-    debugAssert(!!target, `Query data for active target ${targetId} not found`);
-    const targetData = await allocateTarget(syncEngineImpl.localStore, target);
-    await initializeViewAndComputeSnapshot(
-      syncEngineImpl,
-      synthesizeTargetToQuery(target),
-      targetData.targetId,
-      /*current=*/ false
-    );
-    remoteStoreListen(syncEngineImpl.remoteStore, targetData);
-  }
-
-  for (const targetId of removed) {
-    // Check that the target is still active since the target might have been
-    // removed if it has been rejected by the backend.
-    if (!syncEngineImpl.queriesByTarget.has(targetId)) {
-      continue;
-    }
-
-    // Release queries that are still active.
-    await releaseTarget(
-      syncEngineImpl.localStore,
-      targetId,
-      /* keepPersistedTargetData */ false
-    )
-      .then(() => {
-        remoteStoreUnlisten(syncEngineImpl.remoteStore, targetId);
-        removeAndCleanupTarget(syncEngineImpl, targetId);
-      })
-      .catch(ignoreIfPrimaryLeaseLoss);
-  }
-}
-
-function ensureWatchCallbacks(syncEngine: SyncEngine): SyncEngineImpl {
-  const syncEngineImpl = debugCast(syncEngine, SyncEngineImpl);
-  syncEngineImpl.remoteStore.remoteSyncer.applyRemoteEvent = applyRemoteEvent.bind(
-    null,
-    syncEngineImpl
-  );
-  syncEngineImpl.remoteStore.remoteSyncer.getRemoteKeysForTarget = getRemoteKeysForTarget.bind(
-    null,
-    syncEngineImpl
-  );
-  syncEngineImpl.remoteStore.remoteSyncer.rejectListen = rejectListen.bind(
-    null,
-    syncEngineImpl
-  );
-
-  syncEngineImpl.remoteStore.remoteSyncer.handleTimeToFirstByte = (isLongPollingConnection, timeToFirstByteMs) => {
-    if (!syncEngineImpl.timeToFirstByteRaised && !!syncEngineImpl.timeToFirstByte) {
-      syncEngineImpl.timeToFirstByteRaised = true;
-      syncEngineImpl.timeToFirstByte(isLongPollingConnection, timeToFirstByteMs);
-    }
-  };
-
-  syncEngineImpl.syncEngineListener.onWatchChange = eventManagerOnWatchChange.bind(
-    null,
-    syncEngineImpl.eventManager
-  );
-  syncEngineImpl.syncEngineListener.onWatchError = eventManagerOnWatchError.bind(
-    null,
-    syncEngineImpl.eventManager
-  );
-  return syncEngineImpl;
-}
-
-export function ensureWriteCallbacks(syncEngine: SyncEngine): SyncEngineImpl {
-  const syncEngineImpl = debugCast(syncEngine, SyncEngineImpl);
-  syncEngineImpl.remoteStore.remoteSyncer.applySuccessfulWrite = applySuccessfulWrite.bind(
-    null,
-    syncEngineImpl
-  );
-  syncEngineImpl.remoteStore.remoteSyncer.rejectFailedWrite = rejectFailedWrite.bind(
-    null,
-    syncEngineImpl
-  );
-  return syncEngineImpl;
-}
-
-/**
- * Loads a Firestore bundle into the SDK. The returned promise resolves when
- * the bundle finished loading.
- *
- * @param bundleReader - Bundle to load into the SDK.
- * @param task - LoadBundleTask used to update the loading progress to public API.
- */
-export function syncEngineLoadBundle(
-  syncEngine: SyncEngine,
-  bundleReader: BundleReader,
-  task: LoadBundleTask
-): void {
-  const syncEngineImpl = debugCast(syncEngine, SyncEngineImpl);
-
-  // eslint-disable-next-line @typescript-eslint/no-floating-promises
-  loadBundleImpl(syncEngineImpl, bundleReader, task).then(() => {
-    syncEngineImpl.sharedClientState.notifyBundleLoaded();
-  });
-}
-
-async function loadBundleImpl(
-  syncEngine: SyncEngineImpl,
-  reader: BundleReader,
-  task: LoadBundleTask
-): Promise<void> {
-  try {
-    const metadata = await reader.getMetadata();
-    const skip = await hasNewerBundle(syncEngine.localStore, metadata);
-    if (skip) {
-      await reader.close();
-      task._completeWith(bundleSuccessProgress(metadata));
-      return;
-    }
-
-    task._updateProgress(bundleInitialProgress(metadata));
-
-    const loader = new BundleLoader(
-      metadata,
-      syncEngine.localStore,
-      reader.serializer
-    );
-    let element = await reader.nextElement();
-    while (element) {
-      debugAssert(
-        !element.payload.metadata,
-        'Unexpected BundleMetadata element.'
-      );
-      const progress = await loader.addSizedElement(element);
-      if (progress) {
-        task._updateProgress(progress);
-      }
-
-      element = await reader.nextElement();
-    }
-
-    const result = await loader.complete();
-    // TODO(b/160876443): This currently raises snapshots with
-    // `fromCache=false` if users already listen to some queries and bundles
-    // has newer version.
-    await emitNewSnapsAndNotifyLocalStore(
-      syncEngine,
-      result.changedDocs,
-      /* remoteEvent */ undefined
-    );
-
-    // Save metadata, so loading the same bundle will skip.
-    await saveBundle(syncEngine.localStore, metadata);
-    task._completeWith(result.progress);
-  } catch (e) {
-    logWarn(LOG_TAG, `Loading bundle failed with ${e}`);
-    task._failWith(e);
-  }
-=======
->>>>>>> 487f8e1d
 }