/**
 * @license
 * Copyright 2017 Google LLC
 *
 * Licensed under the Apache License, Version 2.0 (the "License");
 * you may not use this file except in compliance with the License.
 * You may obtain a copy of the License at
 *
 *   http://www.apache.org/licenses/LICENSE-2.0
 *
 * Unless required by applicable law or agreed to in writing, software
 * distributed under the License is distributed on an "AS IS" BASIS,
 * WITHOUT WARRANTIES OR CONDITIONS OF ANY KIND, either express or implied.
 * See the License for the specific language governing permissions and
 * limitations under the License.
 */

import { GetOptions } from '@firebase/firestore-types';

import { LoadBundleTask } from '../api/bundle';
import {
  CredentialChangeListener,
  CredentialsProvider
} from '../api/credentials';
import { User } from '../auth/user';
import { LocalStore } from '../local/local_store';
import {
  localStoreExecuteQuery,
  localStoreGetNamedQuery,
  localStoreHandleUserChange,
  localStoreReadDocument
} from '../local/local_store_impl';
import { Persistence } from '../local/persistence';
import { Document, NoDocument } from '../model/document';
import { DocumentKey } from '../model/document_key';
import { Mutation } from '../model/mutation';
import { toByteStreamReader } from '../platform/byte_stream_reader';
import { newSerializer, newTextEncoder } from '../platform/serializer';
import { Datastore } from '../remote/datastore';
import {
  RemoteStore,
  remoteStoreDisableNetwork,
  remoteStoreEnableNetwork,
  remoteStoreHandleCredentialChange
} from '../remote/remote_store';
import { JsonProtoSerializer } from '../remote/serializer';
import { debugAssert } from '../util/assert';
import { AsyncObserver } from '../util/async_observer';
import { AsyncQueue, wrapInUserErrorIfRecoverable } from '../util/async_queue';
import { BundleReader } from '../util/bundle_reader';
import { newBundleReader } from '../util/bundle_reader_impl';
import { Code, FirestoreError } from '../util/error';
import { logDebug } from '../util/log';
import { AutoId } from '../util/misc';
import { Deferred } from '../util/promise';

import { NamedQuery } from './bundle';
import {
  ComponentConfiguration,
  MemoryOfflineComponentProvider,
  OfflineComponentProvider,
  OnlineComponentProvider
} from './component_provider';
import { DatabaseId, DatabaseInfo } from './database_info';
import {
  addSnapshotsInSyncListener,
  EventManager,
  eventManagerListen,
  eventManagerUnlisten,
  ListenOptions,
  Observer,
  QueryListener,
  removeSnapshotsInSyncListener
} from './event_manager';
import { newQueryForPath, Query } from './query';
import {
  registerPendingWritesCallback,
  SyncEngine,
  syncEngineListen,
  syncEngineLoadBundle,
  syncEngineUnlisten,
  syncEngineWrite
} from './sync_engine';
import { Transaction } from './transaction';
import { TransactionRunner } from './transaction_runner';
import { View } from './view';
import { ViewSnapshot } from './view_snapshot';

const LOG_TAG = 'FirestoreClient';
export const MAX_CONCURRENT_LIMBO_RESOLUTIONS = 100;

/**
 * FirestoreClient is a top-level class that constructs and owns all of the
 * pieces of the client SDK architecture. It is responsible for creating the
 * async queue that is shared by all of the other components in the system.
 */
export class FirestoreClient {
  private user = User.UNAUTHENTICATED;
  private readonly clientId = AutoId.newId();
  private credentialListener: CredentialChangeListener = () => {};
  private readonly receivedInitialUser = new Deferred<void>();

  offlineComponents?: OfflineComponentProvider;
  onlineComponents?: OnlineComponentProvider;

  constructor(
    private credentials: CredentialsProvider,
    /**
     * Asynchronous queue responsible for all of our internal processing. When
     * we get incoming work from the user (via public API) or the network
     * (incoming GRPC messages), we should always schedule onto this queue.
     * This ensures all of our work is properly serialized (e.g. we don't
     * start processing a new operation while the previous one is waiting for
     * an async I/O to complete).
     */
    public asyncQueue: AsyncQueue,
    private databaseInfo: DatabaseInfo
  ) {
    this.credentials.setChangeListener(user => {
      logDebug(LOG_TAG, 'Received user=', user.uid);
      this.user = user;
      this.credentialListener(user);
      this.receivedInitialUser.resolve();
    });
  }

  async getConfiguration(): Promise<ComponentConfiguration> {
    await this.receivedInitialUser.promise;

    return {
      asyncQueue: this.asyncQueue,
      databaseInfo: this.databaseInfo,
      clientId: this.clientId,
      credentials: this.credentials,
      initialUser: this.user,
      maxConcurrentLimboResolutions: MAX_CONCURRENT_LIMBO_RESOLUTIONS
    };
  }

  setCredentialChangeListener(listener: (user: User) => void): void {
    this.credentialListener = listener;
    // eslint-disable-next-line @typescript-eslint/no-floating-promises
    this.receivedInitialUser.promise.then(() =>
      this.credentialListener(this.user)
    );
  }

  /**
   * Checks that the client has not been terminated. Ensures that other methods on
   * this class cannot be called after the client is terminated.
   */
  verifyNotTerminated(): void {
    if (this.asyncQueue.isShuttingDown) {
      throw new FirestoreError(
        Code.FAILED_PRECONDITION,
        'The client has already been terminated.'
      );
    }
  }

  terminate(): Promise<void> {
    this.asyncQueue.enterRestrictedMode();
    const deferred = new Deferred();
    this.asyncQueue.enqueueAndForgetEvenWhileRestricted(async () => {
      try {
        if (this.onlineComponents) {
          await this.onlineComponents.terminate();
        }
        if (this.offlineComponents) {
          await this.offlineComponents.terminate();
        }

        // `removeChangeListener` must be called after shutting down the
        // RemoteStore as it will prevent the RemoteStore from retrieving
        // auth tokens.
        this.credentials.removeChangeListener();
        deferred.resolve();
      } catch (e) {
        const firestoreError = wrapInUserErrorIfRecoverable(
          e,
          `Failed to shutdown persistence`
        );
        deferred.reject(firestoreError);
      }
    });
    return deferred.promise;
  }
}

export async function setOfflineComponentProvider(
  client: FirestoreClient,
  offlineComponentProvider: OfflineComponentProvider
): Promise<void> {
  client.asyncQueue.verifyOperationInProgress();

  logDebug(LOG_TAG, 'Initializing OfflineComponentProvider');
  const configuration = await client.getConfiguration();
  await offlineComponentProvider.initialize(configuration);

<<<<<<< HEAD
  client.setCredentialChangeListener(user =>
    client.asyncQueue.enqueueRetryable(async () => {
      await localStoreHandleUserChange(
        offlineComponentProvider.localStore,
        user
      );
    })
  );
=======
  let currentUser = configuration.initialUser;
  client.setCredentialChangeListener(user => {
    if (!currentUser.isEqual(user)) {
      currentUser = user;
      client.asyncQueue.enqueueRetryable(async () => {
        await handleUserChange(offlineComponentProvider.localStore, user);
      });
    }
  });
>>>>>>> 44b5251d

  // When a user calls clearPersistence() in one client, all other clients
  // need to be terminated to allow the delete to succeed.
  offlineComponentProvider.persistence.setDatabaseDeletedListener(() =>
    client.terminate()
  );

  client.offlineComponents = offlineComponentProvider;
}

export async function setOnlineComponentProvider(
  client: FirestoreClient,
  onlineComponentProvider: OnlineComponentProvider
): Promise<void> {
  client.asyncQueue.verifyOperationInProgress();

  const offlineComponentProvider = await ensureOfflineComponents(client);

  logDebug(LOG_TAG, 'Initializing OnlineComponentProvider');
  const configuration = await client.getConfiguration();
  await onlineComponentProvider.initialize(
    offlineComponentProvider,
    configuration
  );
  // The CredentialChangeListener of the online component provider takes
  // precedence over the offline component provider.
  client.setCredentialChangeListener(user =>
    client.asyncQueue.enqueueRetryable(() =>
      remoteStoreHandleCredentialChange(
        onlineComponentProvider.remoteStore,
        user
      )
    )
  );
  client.onlineComponents = onlineComponentProvider;
}

async function ensureOfflineComponents(
  client: FirestoreClient
): Promise<OfflineComponentProvider> {
  if (!client.offlineComponents) {
    logDebug(LOG_TAG, 'Using default OfflineComponentProvider');
    await setOfflineComponentProvider(
      client,
      new MemoryOfflineComponentProvider()
    );
  }

  return client.offlineComponents!;
}

async function ensureOnlineComponents(
  client: FirestoreClient
): Promise<OnlineComponentProvider> {
  if (!client.onlineComponents) {
    logDebug(LOG_TAG, 'Using default OnlineComponentProvider');
    await setOnlineComponentProvider(client, new OnlineComponentProvider());
  }

  return client.onlineComponents!;
}

function getPersistence(client: FirestoreClient): Promise<Persistence> {
  return ensureOfflineComponents(client).then(c => c.persistence);
}

export function getLocalStore(client: FirestoreClient): Promise<LocalStore> {
  return ensureOfflineComponents(client).then(c => c.localStore);
}

function getRemoteStore(client: FirestoreClient): Promise<RemoteStore> {
  return ensureOnlineComponents(client).then(c => c.remoteStore);
}

export function getSyncEngine(client: FirestoreClient): Promise<SyncEngine> {
  return ensureOnlineComponents(client).then(c => c.syncEngine);
}

function getDatastore(client: FirestoreClient): Promise<Datastore> {
  return ensureOnlineComponents(client).then(c => c.datastore);
}

export async function getEventManager(
  client: FirestoreClient
): Promise<EventManager> {
  const onlineComponentProvider = await ensureOnlineComponents(client);
  const eventManager = onlineComponentProvider.eventManager;
  eventManager.onListen = syncEngineListen.bind(
    null,
    onlineComponentProvider.syncEngine
  );
  eventManager.onUnlisten = syncEngineUnlisten.bind(
    null,
    onlineComponentProvider.syncEngine
  );
  return eventManager;
}

/** Enables the network connection and re-enqueues all pending operations. */
export function firestoreClientEnableNetwork(
  client: FirestoreClient
): Promise<void> {
  return client.asyncQueue.enqueue(async () => {
    const persistence = await getPersistence(client);
    const remoteStore = await getRemoteStore(client);
    persistence.setNetworkEnabled(true);
    return remoteStoreEnableNetwork(remoteStore);
  });
}

/** Disables the network connection. Pending operations will not complete. */
export function firestoreClientDisableNetwork(
  client: FirestoreClient
): Promise<void> {
  return client.asyncQueue.enqueue(async () => {
    const persistence = await getPersistence(client);
    const remoteStore = await getRemoteStore(client);
    persistence.setNetworkEnabled(false);
    return remoteStoreDisableNetwork(remoteStore);
  });
}

/**
 * Returns a Promise that resolves when all writes that were pending at the time
 * this method was called received server acknowledgement. An acknowledgement
 * can be either acceptance or rejection.
 */
export function firestoreClientWaitForPendingWrites(
  client: FirestoreClient
): Promise<void> {
  const deferred = new Deferred<void>();
  client.asyncQueue.enqueueAndForget(async () => {
    const syncEngine = await getSyncEngine(client);
    return registerPendingWritesCallback(syncEngine, deferred);
  });
  return deferred.promise;
}

export function firestoreClientListen(
  client: FirestoreClient,
  query: Query,
  options: ListenOptions,
  observer: Partial<Observer<ViewSnapshot>>
): () => void {
  const wrappedObserver = new AsyncObserver(observer);
  const listener = new QueryListener(query, wrappedObserver, options);
  client.asyncQueue.enqueueAndForget(async () => {
    const eventManager = await getEventManager(client);
    return eventManagerListen(eventManager, listener);
  });
  return () => {
    wrappedObserver.mute();
    client.asyncQueue.enqueueAndForget(async () => {
      const eventManager = await getEventManager(client);
      return eventManagerUnlisten(eventManager, listener);
    });
  };
}

export function firestoreClientGetDocumentFromLocalCache(
  client: FirestoreClient,
  docKey: DocumentKey
): Promise<Document | null> {
  const deferred = new Deferred<Document | null>();
  client.asyncQueue.enqueueAndForget(async () => {
    const localStore = await getLocalStore(client);
    return readDocumentFromCache(localStore, docKey, deferred);
  });
  return deferred.promise;
}

export function firestoreClientGetDocumentViaSnapshotListener(
  client: FirestoreClient,
  key: DocumentKey,
  options: GetOptions = {}
): Promise<ViewSnapshot> {
  const deferred = new Deferred<ViewSnapshot>();
  client.asyncQueue.enqueueAndForget(async () => {
    const eventManager = await getEventManager(client);
    return readDocumentViaSnapshotListener(
      eventManager,
      client.asyncQueue,
      key,
      options,
      deferred
    );
  });
  return deferred.promise;
}

export function firestoreClientGetDocumentsFromLocalCache(
  client: FirestoreClient,
  query: Query
): Promise<ViewSnapshot> {
  const deferred = new Deferred<ViewSnapshot>();
  client.asyncQueue.enqueueAndForget(async () => {
    const localStore = await getLocalStore(client);
    return executeQueryFromCache(localStore, query, deferred);
  });
  return deferred.promise;
}

export function firestoreClientGetDocumentsViaSnapshotListener(
  client: FirestoreClient,
  query: Query,
  options: GetOptions = {}
): Promise<ViewSnapshot> {
  const deferred = new Deferred<ViewSnapshot>();
  client.asyncQueue.enqueueAndForget(async () => {
    const eventManager = await getEventManager(client);
    return executeQueryViaSnapshotListener(
      eventManager,
      client.asyncQueue,
      query,
      options,
      deferred
    );
  });
  return deferred.promise;
}

export function firestoreClientWrite(
  client: FirestoreClient,
  mutations: Mutation[]
): Promise<void> {
  const deferred = new Deferred<void>();
  client.asyncQueue.enqueueAndForget(async () => {
    const syncEngine = await getSyncEngine(client);
    return syncEngineWrite(syncEngine, mutations, deferred);
  });
  return deferred.promise;
}

export function firestoreClientAddSnapshotsInSyncListener(
  client: FirestoreClient,
  observer: Partial<Observer<void>>
): () => void {
  const wrappedObserver = new AsyncObserver(observer);
  client.asyncQueue.enqueueAndForget(async () => {
    const eventManager = await getEventManager(client);
    return addSnapshotsInSyncListener(eventManager, wrappedObserver);
  });
  return () => {
    wrappedObserver.mute();
    client.asyncQueue.enqueueAndForget(async () => {
      const eventManager = await getEventManager(client);
      return removeSnapshotsInSyncListener(eventManager, wrappedObserver);
    });
  };
}

/**
 * Takes an updateFunction in which a set of reads and writes can be performed
 * atomically. In the updateFunction, the client can read and write values
 * using the supplied transaction object. After the updateFunction, all
 * changes will be committed. If a retryable error occurs (ex: some other
 * client has changed any of the data referenced), then the updateFunction
 * will be called again after a backoff. If the updateFunction still fails
 * after all retries, then the transaction will be rejected.
 *
 * The transaction object passed to the updateFunction contains methods for
 * accessing documents and collections. Unlike other datastore access, data
 * accessed with the transaction will not reflect local changes that have not
 * been committed. For this reason, it is required that all reads are
 * performed before any writes. Transactions must be performed while online.
 */
export function firestoreClientTransaction<T>(
  client: FirestoreClient,
  updateFunction: (transaction: Transaction) => Promise<T>
): Promise<T> {
  const deferred = new Deferred<T>();
  client.asyncQueue.enqueueAndForget(async () => {
    const datastore = await getDatastore(client);
    new TransactionRunner<T>(
      client.asyncQueue,
      datastore,
      updateFunction,
      deferred
    ).run();
  });
  return deferred.promise;
}

async function readDocumentFromCache(
  localStore: LocalStore,
  docKey: DocumentKey,
  result: Deferred<Document | null>
): Promise<void> {
  try {
    const maybeDoc = await localStoreReadDocument(localStore, docKey);
    if (maybeDoc instanceof Document) {
      result.resolve(maybeDoc);
    } else if (maybeDoc instanceof NoDocument) {
      result.resolve(null);
    } else {
      result.reject(
        new FirestoreError(
          Code.UNAVAILABLE,
          'Failed to get document from cache. (However, this document may ' +
            "exist on the server. Run again without setting 'source' in " +
            'the GetOptions to attempt to retrieve the document from the ' +
            'server.)'
        )
      );
    }
  } catch (e) {
    const firestoreError = wrapInUserErrorIfRecoverable(
      e,
      `Failed to get document '${docKey} from cache`
    );
    result.reject(firestoreError);
  }
}

/**
 * Retrieves a latency-compensated document from the backend via a
 * SnapshotListener.
 */
function readDocumentViaSnapshotListener(
  eventManager: EventManager,
  asyncQueue: AsyncQueue,
  key: DocumentKey,
  options: GetOptions,
  result: Deferred<ViewSnapshot>
): Promise<void> {
  const wrappedObserver = new AsyncObserver({
    next: (snap: ViewSnapshot) => {
      // Remove query first before passing event to user to avoid
      // user actions affecting the now stale query.
      asyncQueue.enqueueAndForget(() =>
        eventManagerUnlisten(eventManager, listener)
      );

      const exists = snap.docs.has(key);
      if (!exists && snap.fromCache) {
        // TODO(dimond): If we're online and the document doesn't
        // exist then we resolve with a doc.exists set to false. If
        // we're offline however, we reject the Promise in this
        // case. Two options: 1) Cache the negative response from
        // the server so we can deliver that even when you're
        // offline 2) Actually reject the Promise in the online case
        // if the document doesn't exist.
        result.reject(
          new FirestoreError(
            Code.UNAVAILABLE,
            'Failed to get document because the client is offline.'
          )
        );
      } else if (
        exists &&
        snap.fromCache &&
        options &&
        options.source === 'server'
      ) {
        result.reject(
          new FirestoreError(
            Code.UNAVAILABLE,
            'Failed to get document from server. (However, this ' +
              'document does exist in the local cache. Run again ' +
              'without setting source to "server" to ' +
              'retrieve the cached document.)'
          )
        );
      } else {
        debugAssert(
          snap.docs.size <= 1,
          'Expected zero or a single result on a document-only query'
        );
        result.resolve(snap);
      }
    },
    error: e => result.reject(e)
  });

  const listener = new QueryListener(
    newQueryForPath(key.path),
    wrappedObserver,
    {
      includeMetadataChanges: true,
      waitForSyncWhenOnline: true
    }
  );
  return eventManagerListen(eventManager, listener);
}

async function executeQueryFromCache(
  localStore: LocalStore,
  query: Query,
  result: Deferred<ViewSnapshot>
): Promise<void> {
  try {
    const queryResult = await localStoreExecuteQuery(
      localStore,
      query,
      /* usePreviousResults= */ true
    );
    const view = new View(query, queryResult.remoteKeys);
    const viewDocChanges = view.computeDocChanges(queryResult.documents);
    const viewChange = view.applyChanges(
      viewDocChanges,
      /* updateLimboDocuments= */ false
    );
    result.resolve(viewChange.snapshot!);
  } catch (e) {
    const firestoreError = wrapInUserErrorIfRecoverable(
      e,
      `Failed to execute query '${query} against cache`
    );
    result.reject(firestoreError);
  }
}

/**
 * Retrieves a latency-compensated query snapshot from the backend via a
 * SnapshotListener.
 */
function executeQueryViaSnapshotListener(
  eventManager: EventManager,
  asyncQueue: AsyncQueue,
  query: Query,
  options: GetOptions,
  result: Deferred<ViewSnapshot>
): Promise<void> {
  const wrappedObserver = new AsyncObserver<ViewSnapshot>({
    next: snapshot => {
      // Remove query first before passing event to user to avoid
      // user actions affecting the now stale query.
      asyncQueue.enqueueAndForget(() =>
        eventManagerUnlisten(eventManager, listener)
      );

      if (snapshot.fromCache && options.source === 'server') {
        result.reject(
          new FirestoreError(
            Code.UNAVAILABLE,
            'Failed to get documents from server. (However, these ' +
              'documents may exist in the local cache. Run again ' +
              'without setting source to "server" to ' +
              'retrieve the cached documents.)'
          )
        );
      } else {
        result.resolve(snapshot);
      }
    },
    error: e => result.reject(e)
  });

  const listener = new QueryListener(query, wrappedObserver, {
    includeMetadataChanges: true,
    waitForSyncWhenOnline: true
  });
  return eventManagerListen(eventManager, listener);
}

export function firestoreClientLoadBundle(
  client: FirestoreClient,
  databaseId: DatabaseId,
  data: ReadableStream<Uint8Array> | ArrayBuffer | string,
  resultTask: LoadBundleTask
): void {
  const reader = createBundleReader(data, newSerializer(databaseId));
  client.asyncQueue.enqueueAndForget(async () => {
    syncEngineLoadBundle(await getSyncEngine(client), reader, resultTask);
  });
}

export function firestoreClientGetNamedQuery(
  client: FirestoreClient,
  queryName: string
): Promise<NamedQuery | undefined> {
  return client.asyncQueue.enqueue(async () =>
    localStoreGetNamedQuery(await getLocalStore(client), queryName)
  );
}

function createBundleReader(
  data: ReadableStream<Uint8Array> | ArrayBuffer | string,
  serializer: JsonProtoSerializer
): BundleReader {
  let content: ReadableStream<Uint8Array> | ArrayBuffer;
  if (typeof data === 'string') {
    content = newTextEncoder().encode(data);
  } else {
    content = data;
  }
  return newBundleReader(toByteStreamReader(content), serializer);
}<|MERGE_RESOLUTION|>--- conflicted
+++ resolved
@@ -197,26 +197,16 @@
   const configuration = await client.getConfiguration();
   await offlineComponentProvider.initialize(configuration);
 
-<<<<<<< HEAD
-  client.setCredentialChangeListener(user =>
-    client.asyncQueue.enqueueRetryable(async () => {
+  let currentUser = configuration.initialUser;
+  client.setCredentialChangeListener(user => {
+    if (!currentUser.isEqual(user)) {
+      currentUser = user;
       await localStoreHandleUserChange(
         offlineComponentProvider.localStore,
         user
       );
-    })
-  );
-=======
-  let currentUser = configuration.initialUser;
-  client.setCredentialChangeListener(user => {
-    if (!currentUser.isEqual(user)) {
-      currentUser = user;
-      client.asyncQueue.enqueueRetryable(async () => {
-        await handleUserChange(offlineComponentProvider.localStore, user);
-      });
     }
   });
->>>>>>> 44b5251d
 
   // When a user calls clearPersistence() in one client, all other clients
   // need to be terminated to allow the delete to succeed.
