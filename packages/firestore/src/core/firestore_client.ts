--- conflicted
+++ resolved
@@ -47,14 +47,10 @@
   ComponentProvider,
   MemoryComponentProvider
 } from './component_provider';
-<<<<<<< HEAD
 import { BundleReader } from '../util/bundle_reader';
 import { LoadBundleTask } from '../api/bundle';
-import { newConnection } from '../platform/connection';
-import { newSerializer, newTextEncoder } from '../platform/serializer';
+import { newTextEncoder } from '../platform/serializer';
 import { toByteStreamReader } from '../platform/byte_stream_reader';
-=======
->>>>>>> e1173544
 
 const LOG_TAG = 'FirestoreClient';
 const MAX_CONCURRENT_LIMBO_RESOLUTIONS = 100;
