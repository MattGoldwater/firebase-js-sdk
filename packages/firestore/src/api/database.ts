--- conflicted
+++ resolved
@@ -108,11 +108,7 @@
   validateSetOptions,
   valueDescription
 } from '../util/input_validation';
-<<<<<<< HEAD
-import { setLogLevel as setClientLogLevel, logWarn } from '../util/log';
-=======
 import { logWarn, setLogLevel as setClientLogLevel } from '../util/log';
->>>>>>> b80c8803
 import { AutoId } from '../util/misc';
 import { FieldPath as ExternalFieldPath } from './field_path';
 import {
@@ -447,70 +443,6 @@
     }
   }
 
-<<<<<<< HEAD
-  ensureClientConfigured(): FirestoreClient {
-    if (!this._firestoreClient) {
-      // Kick off starting the client but don't actually wait for it.
-      // eslint-disable-next-line @typescript-eslint/no-floating-promises
-      this._configureClient(
-        new MemoryOfflineComponentProvider(),
-        new OnlineComponentProvider()
-      );
-    }
-    return this._firestoreClient as FirestoreClient;
-  }
-
-  private makeDatabaseInfo(): DatabaseInfo {
-    return new DatabaseInfo(
-      this._databaseId,
-      this._persistenceKey,
-      this._settings.host,
-      this._settings.ssl,
-      this._settings.experimentalForceLongPolling,
-      this._settings.experimentalAutoDetectLongPolling
-    );
-  }
-
-  // TODO(schmidt-sebastian): Make this private again in
-  // https://github.com/firebase/firebase-js-sdk/pull/3901.
-  _configureClient(
-    offlineComponentProvider: OfflineComponentProvider,
-    onlineComponentProvider: OnlineComponentProvider
-  ): Promise<void> {
-    debugAssert(!!this._settings.host, 'FirestoreSettings.host is not set');
-    debugAssert(
-      !this._firestoreClient,
-      'configureClient() called multiple times'
-    );
-
-    const databaseInfo = this.makeDatabaseInfo();
-
-    this._firestoreClient = new FirestoreClient(this._credentials, this._queue);
-=======
-  loadBundle(
-    bundleData: ArrayBuffer | ReadableStream<Uint8Array> | string
-  ): LoadBundleTask {
-    ensureFirestoreConfigured(this);
-    const resultTask = new LoadBundleTask();
-    // eslint-disable-next-line @typescript-eslint/no-floating-promises
-    firestoreClientLoadBundle(this._firestoreClient!, bundleData, resultTask);
-    return resultTask;
-  }
-
-  namedQuery(name: string): Promise<PublicQuery | null> {
-    ensureFirestoreConfigured(this);
-    return firestoreClientGetNamedQuery(this._firestoreClient!, name).then(
-      namedQuery => {
-        if (!namedQuery) {
-          return null;
-        }
->>>>>>> b80c8803
-
-        return new Query(namedQuery.query, this, null);
-      }
-    );
-  }
-
   private static databaseIdFromApp(app: FirebaseApp): DatabaseId {
     if (!contains(app.options, 'projectId')) {
       throw new FirestoreError(
@@ -653,7 +585,12 @@
   bundleData: ArrayBuffer | ReadableStream<Uint8Array> | string
 ): LoadBundleTask {
   const resultTask = new LoadBundleTask();
-  db.ensureClientConfigured().loadBundle(bundleData, resultTask);
+  // eslint-disable-next-line @typescript-eslint/no-floating-promises
+  firestoreClientLoadBundle(
+    ensureFirestoreConfigured(db),
+    bundleData,
+    resultTask
+  );
   return resultTask;
 }
 
@@ -661,16 +598,15 @@
   db: Firestore,
   name: string
 ): Promise<PublicQuery | null> {
-  return db
-    .ensureClientConfigured()
-    .getNamedQuery(name)
-    .then(namedQuery => {
+  return firestoreClientGetNamedQuery(ensureFirestoreConfigured(db), name).then(
+    namedQuery => {
       if (!namedQuery) {
         return null;
       }
 
       return new Query(namedQuery.query, db, null);
-    });
+    }
+  );
 }
 
 /**
