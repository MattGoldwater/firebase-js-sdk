--- conflicted
+++ resolved
@@ -15,31 +15,12 @@
  * limitations under the License.
  */
 
-<<<<<<< HEAD
-import '@firebase/installations-exp';
-
-import { ERROR_FACTORY, ErrorCode } from './util/errors';
-
-import { FirebaseMessaging } from '@firebase/messaging-types-exp';
-import { isWindowSupported } from './helpers/isSupported';
-import { registerMessaging } from './helpers/registerMessaging';
-
-export {
-  getToken,
-  deleteToken,
-  onMessage,
-  getMessaging,
-  FirebaseMessaging,
-  MessagePayload
-} from './api';
-=======
 import { FirebaseMessaging } from './interfaces/public-types';
 import { registerMessaging } from './helpers/register';
 import '@firebase/installations-exp';
 
 export { getToken, deleteToken, onMessage, getMessaging } from './api';
 export * from './interfaces/public-types';
->>>>>>> d84e137d
 
 declare module '@firebase/component' {
   interface NameServiceMapping {
