--- conflicted
+++ resolved
@@ -17,55 +17,16 @@
 
 import '@firebase/installations-exp';
 
-<<<<<<< HEAD
-import { ERROR_FACTORY, ErrorCode } from './util/errors';
-import {
-  onNotificationClick,
-  onPush,
-  onSubChange
-} from './listeners/sw-listeners';
-
-=======
->>>>>>> 76a61a29
 import { FirebaseMessaging } from './interfaces/public-types';
-import { MessagingService } from './messaging-service';
-import { ServiceWorkerGlobalScope } from './util/sw-types';
-import { getApp } from '@firebase/app-exp';
-import { getMessaging } from './api';
-import { isSwSupported } from './api/isSupported';
 import { registerSwMessaging } from './helpers/register';
 
 export { onBackgroundMessage, getMessaging } from './api';
 export { isSwSupported as isSupported } from './api/isSupported';
 
-declare const self: ServiceWorkerGlobalScope;
 declare module '@firebase/component' {
   interface NameServiceMapping {
     'messaging-exp': FirebaseMessaging;
   }
 }
 
-<<<<<<< HEAD
-// Top-level 'await' requires 'module' option set to 'esnext' or 'system', and 'target' option
-// set to 'es2017' or higher. For compatibility, use async expression here.
-void (async () => {
-  if (!(await isSwSupported())) {
-    throw ERROR_FACTORY.create(ErrorCode.UNSUPPORTED_BROWSER);
-  }
-})();
-
-registerMessaging();
-
-const messaging = getMessaging(getApp());
-self.addEventListener('push', e => {
-  e.waitUntil(onPush(e, messaging as MessagingService));
-});
-self.addEventListener('pushsubscriptionchange', e => {
-  e.waitUntil(onSubChange(e, messaging as MessagingService));
-});
-self.addEventListener('notificationclick', e => {
-  e.waitUntil(onNotificationClick(e));
-});
-=======
-registerSwMessaging();
->>>>>>> 76a61a29
+registerSwMessaging();